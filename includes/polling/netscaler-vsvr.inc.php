<?php

// NS-ROOT-MIB::vsvrName."observium" = STRING: "observium"
// NS-ROOT-MIB::vsvrIpAddress."observium" = IpAddress: 195.78.84.141
// NS-ROOT-MIB::vsvrPort."observium" = INTEGER: 80
// NS-ROOT-MIB::vsvrType."observium" = INTEGER: http(0)
// NS-ROOT-MIB::vsvrState."observium" = INTEGER: up(7)
// NS-ROOT-MIB::vsvrCurClntConnections."observium" = Gauge32: 18
// NS-ROOT-MIB::vsvrCurSrvrConnections."observium" = Gauge32: 0
// NS-ROOT-MIB::vsvrSurgeCount."observium" = Counter32: 0
// NS-ROOT-MIB::vsvrTotalRequests."observium" = Counter64: 64532
// NS-ROOT-MIB::vsvrTotalRequestBytes."observium" = Counter64: 22223153
// NS-ROOT-MIB::vsvrTotalResponses."observium" = Counter64: 64496
// NS-ROOT-MIB::vsvrTotalResponseBytes."observium" = Counter64: 1048603453
// NS-ROOT-MIB::vsvrTotalPktsRecvd."observium" = Counter64: 629637
// NS-ROOT-MIB::vsvrTotalPktsSent."observium" = Counter64: 936237
// NS-ROOT-MIB::vsvrTotalSynsRecvd."observium" = Counter64: 43130
// NS-ROOT-MIB::vsvrCurServicesDown."observium" = Gauge32: 0
// NS-ROOT-MIB::vsvrCurServicesUnKnown."observium" = Gauge32: 0
// NS-ROOT-MIB::vsvrCurServicesOutOfSvc."observium" = Gauge32: 0
// NS-ROOT-MIB::vsvrCurServicesTransToOutOfSvc."observium" = Gauge32: 0
// NS-ROOT-MIB::vsvrCurServicesUp."observium" = Gauge32: 0
// NS-ROOT-MIB::vsvrTotMiss."observium" = Counter64: 0
// NS-ROOT-MIB::vsvrRequestRate."observium" = STRING: "0"
// NS-ROOT-MIB::vsvrRxBytesRate."observium" = STRING: "248"
// NS-ROOT-MIB::vsvrTxBytesRate."observium" = STRING: "188"
// NS-ROOT-MIB::vsvrSynfloodRate."observium" = STRING: "0"
// NS-ROOT-MIB::vsvrIp6Address."observium" = STRING: 0:0:0:0:0:0:0:0
// NS-ROOT-MIB::vsvrTotHits."observium" = Counter64: 64537
// NS-ROOT-MIB::vsvrTotSpillOvers."observium" = Counter32: 0
// NS-ROOT-MIB::vsvrTotalClients."observium" = Counter64: 43023
// NS-ROOT-MIB::vsvrClientConnOpenRate."observium" = STRING: "0"
if ($device['os'] == 'netscaler') {
    echo "Netscaler VServers\n";

    $oids_gauge = array(
                   'vsvrCurClntConnections',
                   'vsvrCurSrvrConnections',
                  );

    $oids_counter = array(
                     'vsvrSurgeCount',
                     'vsvrTotalRequests',
                     'vsvrTotalRequestBytes',
                     'vsvrTotalResponses',
                     'vsvrTotalResponseBytes',
                     'vsvrTotalPktsRecvd',
                     'vsvrTotalPktsSent',
                     'vsvrTotalSynsRecvd',
                     'vsvrTotMiss',
                     'vsvrTotHits',
                     'vsvrTotSpillOvers',
                     'vsvrTotalClients',
                    );

    $oids = array_merge($oids_gauge, $oids_counter);

    unset($snmpstring, $fields, $snmpdata, $snmpdata_cmd, $rrd_create);

    $rrd_create = $config['rrd_rra'];

    foreach ($oids_gauge as $oid) {
        $oid_ds          = truncate(str_replace('vsvr', '', $oid), 19, '');
        $rrd_create .= " DS:$oid_ds:GAUGE:600:U:100000000000";
    }

    foreach ($oids_counter as $oid) {
    $oid_ds          = truncate(str_replace('vsvr', '', $oid), 19, '');
        $rrd_create .= " DS:$oid_ds:COUNTER:600:U:100000000000";
    }

    $vsvr_array = snmpwalk_cache_oid($device, 'vserverEntry', array(), 'NS-ROOT-MIB');

    $vsvr_db = dbFetchRows('SELECT * FROM `netscaler_vservers` WHERE `device_id` = ?', array($device['device_id']));
    foreach ($vsvr_db as $vsvr) {
        $vsvrs[$vsvr['vsvr_name']] = $vsvr;
        print_r($vsvr);
    }

    d_echo($vsvrs);

    foreach ($vsvr_array as $index => $vsvr) {
        if (isset($vsvr['vsvrName'])) {
            $vsvr_exist[$vsvr['vsvrName']] = 1;
            $rrd_file  = $config['rrd_dir'].'/'.$device['hostname'].'/netscaler-vsvr-'.safename($vsvr['vsvrName']).'.rrd';

            $fields = array();
            foreach ($oids as $oid) {
                if (is_numeric($vsvr[$oid])) {
                    $fields[$oid] = $vsvr[$oid];
                }
                else {
                    $fields[$oid] = 'U';
                }
            }

            echo str_pad($vsvr['vsvrName'], 25).' | '.str_pad($vsvr['vsvrType'], 5).' | '.str_pad($vsvr['vsvrState'], 6).' | '.str_pad($vsvr['vsvrIpAddress'], 16).' | '.str_pad($vsvr['vsvrPort'], 5);
            echo ' | '.str_pad($vsvr['vsvrRequestRate'], 8).' | '.str_pad($vsvr['vsvrRxBytesRate'].'B/s', 8).' | '.str_pad($vsvr['vsvrTxBytesRate'].'B/s', 8);

            $db_update = array(
                          'vsvr_ip'       => $vsvr['vsvrIpAddress'],
                          'vsvr_port'     => $vsvr['vsvrPort'],
                          'vsvr_state'    => $vsvr['vsvrState'],
                          'vsvr_type'     => $vsvr['vsvrType'],
                          'vsvr_req_rate' => $vsvr['RequestRate'],
                          'vsvr_bps_in'   => $vsvr['vsvrRxBytesRate'],
                          'vsvr_bps_out'  => $vsvr['vsvrTxBytesRate'],
                         );

            if (!is_array($vsvrs[$vsvr['vsvrName']])) {
                $db_insert = array_merge(array('device_id' => $device['device_id'], 'vsvr_name' => $vsvr['vsvrName']), $db_update);
                $vsvr_id   = dbInsert($db_insert, 'netscaler_vservers');
                echo ' +';
            }
            else {
                $updated = dbUpdate($db_update, 'netscaler_vservers', '`vsvr_id` = ?', array($vsvrs[$vsvr['vsvrName']]['vsvr_id']));
                echo ' U';
            }

            if (!file_exists($rrd_file)) {
                rrdtool_create($rrd_file, $rrd_create);
            }

            rrdtool_update($rrd_file, $fields);

<<<<<<< HEAD
            $tags = array('vsvrName' => $vsvr['vsvrName']);
            influx_update($device,'netscaler-vsvr',$tags,$fields);

=======
>>>>>>> 74ae9b7c
            echo "\n";
        }//end if
    }//end foreach

    d_echo($vsvr_exist);

    foreach ($vsvrs as $db_name => $db_id) {
        if (!$vsvr_exist[$db_name]) {
            echo '-'.$db_name;
            dbDelete('netscaler_vservers', '`vsvr_id` =  ?', array($db_id));
        }
    }
}//end if<|MERGE_RESOLUTION|>--- conflicted
+++ resolved
@@ -123,12 +123,9 @@
 
             rrdtool_update($rrd_file, $fields);
 
-<<<<<<< HEAD
             $tags = array('vsvrName' => $vsvr['vsvrName']);
             influx_update($device,'netscaler-vsvr',$tags,$fields);
 
-=======
->>>>>>> 74ae9b7c
             echo "\n";
         }//end if
     }//end foreach
