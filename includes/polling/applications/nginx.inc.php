--- conflicted
+++ resolved
@@ -35,12 +35,9 @@
 );
 
 rrdtool_update($nginx_rrd, $fields);
-<<<<<<< HEAD
 
 $tags = array('name' => 'nginx', 'app_id' => $app['app_id']);
 influx_update($device,'app',$tags,$fields);
-=======
->>>>>>> 74ae9b7c
 
 // Unset the variables we set here
 unset($nginx);
