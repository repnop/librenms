<?php

function poll_sensor($device, $class, $unit)
{
  global $config, $memcache, $agent_sensors;

  foreach (dbFetchRows("SELECT * FROM `sensors` WHERE `sensor_class` = ? AND `device_id` = ?", array($class, $device['device_id'])) as $sensor)
  {
    echo("Checking (" . $sensor['poller_type'] . ") $class " . $sensor['sensor_descr'] . "... ");
    $sensor_value = '';

    if ($sensor['poller_type'] == "snmp")
    {
      if ($device['os'] == 'siklu') {
          $mib = ":RADIO-BRIDGE-MIB";
      } else {
          $mib = '';
      }
      if ($class == "temperature")
      {
        for ($i = 0;$i < 5;$i++) # Try 5 times to get a valid temp reading
        {
          if ($debug) echo("Attempt $i ");
<<<<<<< HEAD
          $sensor_value = trim(str_replace("\"", "", snmp_get($device, $sensor['sensor_oid'], "-OUqnv", "SNMPv2-MIB$mib")));
=======
          $sensor_value = trim(str_replace("\"", "", snmp_get($device, $sensor['sensor_oid'], "-OUqnv", "SNMPv2-MIB")));
          preg_match("/[\d\.]+/",$sensor_value,$temp_response);
          if (!empty($temp_response[0])) {
              $sensor_value = $temp_response[0];
          }
>>>>>>> a7764dd2

          if (is_numeric($sensor_value) && $sensor_value != 9999) break; # TME sometimes sends 999.9 when it is right in the middle of an update;
          sleep(1); # Give the TME some time to reset
        }
      } else {
<<<<<<< HEAD
        $sensor_value = trim(str_replace("\"", "", snmp_get($device, $sensor['sensor_oid'], "-OUqnv", "SNMPv2-MIB$mib")));
=======
        if ($sensor['sensor_type'] == 'apc') {
            $sensor_value = trim(str_replace("\"", "", snmp_walk($device, $sensor['sensor_oid'], "-OUqnv", "SNMPv2-MIB:PowerNet-MIB")));
        } else {
            $sensor_value = trim(str_replace("\"", "", snmp_get($device, $sensor['sensor_oid'], "-OUqnv", "SNMPv2-MIB")));
        }
>>>>>>> a7764dd2
      }
      unset($mib);
    } else if ($sensor['poller_type'] == "agent")
    {
      if (isset($agent_sensors))
      {
        $sensor_value = $agent_sensors[$class][$sensor['sensor_type']][$sensor['sensor_index']]['current'];
      }
      else
      {
        echo "no agent data!\n";
        continue;
      }
    } else if ($sensor['poller_type'] == "ipmi")
    {
      echo " already polled.\n"; # ipmi should probably move here from the ipmi poller file (FIXME)
      continue;
    }
    else
    {
      echo "unknown poller type!\n";
      continue;
    }

    if ($sensor_value == -32768) { echo("Invalid (-32768) "); $sensor_value = 0; }

    if ($sensor['sensor_divisor'])    { $sensor_value = $sensor_value / $sensor['sensor_divisor']; }
    if ($sensor['sensor_multiplier']) { $sensor_value = $sensor_value * $sensor['sensor_multiplier']; }

    $rrd_file = get_sensor_rrd($device, $sensor);

    if (!is_file($rrd_file))
    {
      rrdtool_create($rrd_file,"--step 300 \
      DS:sensor:GAUGE:600:-20000:20000 ".$config['rrd_rra']);
    }

    echo("$sensor_value $unit\n");

    rrdtool_update($rrd_file,"N:$sensor_value");

    // FIXME also warn when crossing WARN level!!
    if ($sensor['sensor_limit_low'] != "" && $sensor['sensor_current'] > $sensor['sensor_limit_low'] && $sensor_value <= $sensor['sensor_limit_low'] && $sensor['sensor_alert'] == 1)
    {
      $msg  = ucfirst($class) . " Alarm: " . $device['hostname'] . " " . $sensor['sensor_descr'] . " is under threshold: " . $sensor_value . "$unit (< " . $sensor['sensor_limit'] . "$unit)";
      notify($device, ucfirst($class) . " Alarm: " . $device['hostname'] . " " . $sensor['sensor_descr'], $msg);
      echo("Alerting for " . $device['hostname'] . " " . $sensor['sensor_descr'] . "\n");
      log_event(ucfirst($class) . ' ' . $sensor['sensor_descr'] . " under threshold: " . $sensor_value . " $unit (< " . $sensor['sensor_limit_low'] . " $unit)", $device, $class, $sensor['sensor_id']);
    }
    else if ($sensor['sensor_limit'] != "" && $sensor['sensor_current'] < $sensor['sensor_limit'] && $sensor_value >= $sensor['sensor_limit'] && $sensor['sensor_alert'] == 1)
    {
      $msg  = ucfirst($class) . " Alarm: " . $device['hostname'] . " " . $sensor['sensor_descr'] . " is over threshold: " . $sensor_value . "$unit (> " . $sensor['sensor_limit'] . "$unit)";
      notify($device, ucfirst($class) . " Alarm: " . $device['hostname'] . " " . $sensor['sensor_descr'], $msg);
      echo("Alerting for " . $device['hostname'] . " " . $sensor['sensor_descr'] . "\n");
      log_event(ucfirst($class) . ' ' . $sensor['sensor_descr'] . " above threshold: " . $sensor_value . " $unit (> " . $sensor['sensor_limit'] . " $unit)", $device, $class, $sensor['sensor_id']);
    }

    if ($config['memcached']['enable'])
    {
      $memcache->set('sensor-'.$sensor['sensor_id'].'-value', $sensor_value);
    } else {
      dbUpdate(array('sensor_current' => $sensor_value), 'sensors', '`sensor_class` = ? AND `sensor_id` = ?', array($class, $sensor['sensor_id']));
    }
  }
}

function poll_device($device, $options)
{
  global $config, $device, $polled_devices, $db_stats, $memcache;

  $attribs = get_dev_attribs($device['device_id']);

  $status = 0; unset($array);
  $device_start = utime();  // Start counting device poll time

  echo($device['hostname'] . " ".$device['device_id']." ".$device['os']." ");
  if ($config['os'][$device['os']]['group'])
  {
    $device['os_group'] = $config['os'][$device['os']]['group'];
    echo("(".$device['os_group'].")");
  }
  echo("\n");

  unset($poll_update); unset($poll_update_query); unset($poll_separator);
  $poll_update_array = array();

  $host_rrd = $config['rrd_dir'] . "/" . $device['hostname'];
  if (!is_dir($host_rrd)) { mkdir($host_rrd); echo("Created directory : $host_rrd\n"); }

  $ping_response = isPingable($device['hostname'],$device['device_id']);
  $device['pingable'] = $ping_response['result'];
  $ping_time = $ping_response['last_ping_timetaken'];
  $response = array();
  if ($device['pingable'])
  {
    $device['snmpable'] = isSNMPable($device);
    if ($device['snmpable'])
    {
      $status = "1";
    } else {
      echo("SNMP Unreachable");
      $status = "0";
      $response['status'] = 'snmp';
    }
  } else {
    echo("Unpingable");
    $status = "0";
    $response['status'] = 'icmp';
  }

  if ($device['status'] != $status)
  {
    $poll_update .= $poll_separator . "`status` = '$status'";
    $poll_separator = ", ";

    dbUpdate(array('status' => $status), 'devices', 'device_id=?', array($device['device_id']));
    dbInsert(array('importance' => '0', 'device_id' => $device['device_id'], 'message' => "Device is " .($status == '1' ? 'up' : 'down')), 'alerts');

    log_event('Device status changed to ' . ($status == '1' ? 'Up' : 'Down'), $device, ($status == '1' ? 'up' : 'down'));
    notify($device, "Device ".($status == '1' ? 'Up' : 'Down').": " . $device['hostname'], "Device ".($status == '1' ? 'up' : 'down').": " . $device['hostname'] . " " . $response['status']);
  }

  if ($status == "1")
  {
    $graphs = array();
    $oldgraphs = array();

    if ($options['m'])
    {
      foreach (explode(",", $options['m']) as $module)
      {
        if (is_file("includes/polling/".$module.".inc.php"))
        {
          include("includes/polling/".$module.".inc.php");
        }
      }
    } else {
      foreach ($config['poller_modules'] as $module => $module_status)
      {
        if ($attribs['poll_'.$module] || ( $module_status && !isset($attribs['poll_'.$module])))
        {
          include('includes/polling/'.$module.'.inc.php');
        } elseif (isset($attribs['poll_'.$module]) && $attribs['poll_'.$module] == "0") {
          echo("Module [ $module ] disabled on host.\n");
        } else {
          echo("Module [ $module ] disabled globally.\n");
        }
      }
    }

    if (!$options['m'])
    {
      // FIXME EVENTLOGGING -- MAKE IT SO WE DO THIS PER-MODULE?
      // This code cycles through the graphs already known in the database and the ones we've defined as being polled here
      // If there any don't match, they're added/deleted from the database.
      // Ideally we should hold graphs for xx days/weeks/polls so that we don't needlessly hide information.

      foreach (dbFetch("SELECT `graph` FROM `device_graphs` WHERE `device_id` = ?", array($device['device_id'])) as $graph)
      {
        if (!isset($graphs[$graph["graph"]]))
        {
          dbDelete('device_graphs', "`device_id` = ? AND `graph` = ?", array($device['device_id'], $graph["graph"]));
        } else {
          $oldgraphs[$graph["graph"]] = TRUE;
        }
      }

      foreach ($graphs as $graph => $value)
      {
        if (!isset($oldgraphs[$graph]))
        {
          echo("+");
          dbInsert(array('device_id' => $device['device_id'], 'graph' => $graph), 'device_graphs');
        }
        echo($graph." ");
      }
    }

    $device_end = utime(); $device_run = $device_end - $device_start; $device_time = substr($device_run, 0, 5);

    // Poller performance rrd
    $poller_rrd = $config['rrd_dir'] . "/" . $device['hostname'] . "/poller-perf.rrd";
    if (!is_file($poller_rrd))
    {
      rrdtool_create ($poller_rrd, "DS:poller:GAUGE:600:0:U ".$config['rrd_rra']);
    }
    if(!empty($device_time))
    {
      rrdtool_update($poller_rrd, "N:$device_time");
    }
    // Ping response rrd
    $ping_rrd = $config['rrd_dir'] . "/" . $device['hostname'] . "/ping-perf.rrd";
    if (!is_file($ping_rrd))
    {
      rrdtool_create ($ping_rrd, "DS:ping:GAUGE:600:0:65535 ".$config['rrd_rra']);
    }
    if(!empty($ping_time))
    {
      rrdtool_update($ping_rrd, "N:$ping_time");
    }

    $update_array['last_polled'] = array('NOW()');
    $update_array['last_polled_timetaken'] = $device_time;
    $update_array['last_ping'] = array('NOW()');
    $update_array['last_ping_timetaken'] = $ping_time;

    #echo("$device_end - $device_start; $device_time $device_run");
    echo("Polled in $device_time seconds\n");

    if ($debug) { echo("Updating " . $device['hostname'] . " - ".print_r($update_array)." \n"); }

    $updated = dbUpdate($update_array, 'devices', '`device_id` = ?', array($device['device_id']));
    if ($updated) { echo("UPDATED!\n"); }

    unset($storage_cache); // Clear cache of hrStorage ** MAYBE FIXME? **
    unset($cache); // Clear cache (unify all things here?)
  }
}

function poll_mib_def($device, $mib_name_table, $mib_subdir, $mib_oids, $mib_graphs, &$graphs)
{

  global $config;

  echo("This is mag_poll_mib_def Processing\n");
  $mib      = NULL;
  
  if (stristr($mib_name_table, "UBNT")) {
      list($mib,) = explode(":", $mib_name_table, 2);
      //$mib_dirs = mib_dirs($mib_subdir);
      $rrd_file = strtolower(safename($mib)).'.rrd';
  } else {
      list($mib,$file) = explode(":", $mib_name_table, 2);
      $rrd_file = strtolower(safename($file)).'.rrd';
  }

  $rrdcreate  = '--step 300 ';
  $oidglist   = array();
  foreach ($mib_oids as $oid => $param)
  {
    $oidindex   = $param[0];
    $oiddsname  = $param[1];
    $oiddsdesc  = $param[2];
    $oiddstype  = $param[3];
    $oiddsopts  = $param[4];
    
    if (strlen($oiddsname) > 19) { $oiddsname = truncate($oiddsname, 19, ''); }

    if (empty($oiddsopts)) {
        $oiddsopts = "600:U:100000000000";
    }

    $rrdcreate .= ' DS:'.$oiddsname.':'.$oiddstype.':'.$oiddsopts;

    if ($oidindex != '')
    {
      $fulloid       = $oid.'.'.$oidindex;
    } else {
      $fulloid       = $oid;
    }
    
    // Add to oid GET list
    $oidglist[] = $fulloid;

  }

  // Implde for LibreNMS Version
  $oidilist = implode(" ",$oidglist);
  
  $snmpdata = snmp_get_multi($device, $oidilist, "-OQUs", $mib);
  if (isset($GLOBALS['exec_status']['exitcode']) && $GLOBALS['exec_status']['exitcode'] !== 0)
  {
    print_debug("  ERROR, bad snmp response");
    return FALSE;
  }

  $rrdupdate = 'N';
  foreach ($oidglist as $fulloid)
  {
    list($splitoid, $splitindex) = explode(".", $fulloid, 2);
    if (is_numeric($snmpdata[$splitindex][$splitoid]))
    {
      $rrdupdate .= ':'.$snmpdata[$splitindex][$splitoid];
    } else {
      $rrdupdate .= ':U';
    }
  }

  $rrdfilename = $config['rrd_dir']."/".$device['hostname']."/".$rrd_file; 

  if (!is_file($rrdfilename))
  {
    rrdtool_create($rrdfilename, $rrdcreate." ".$config['rrd_rra']);
  }
  rrdtool_update($rrdfilename, $rrdupdate);

  foreach ($mib_graphs as $graphtoenable)
  {
    $graphs[$graphtoenable] = TRUE;
  }
  
  return TRUE;
}

?><|MERGE_RESOLUTION|>--- conflicted
+++ resolved
@@ -1,4 +1,4 @@
-<?php
+	<?php
 
 function poll_sensor($device, $class, $unit)
 {
@@ -21,29 +21,21 @@
         for ($i = 0;$i < 5;$i++) # Try 5 times to get a valid temp reading
         {
           if ($debug) echo("Attempt $i ");
-<<<<<<< HEAD
           $sensor_value = trim(str_replace("\"", "", snmp_get($device, $sensor['sensor_oid'], "-OUqnv", "SNMPv2-MIB$mib")));
-=======
-          $sensor_value = trim(str_replace("\"", "", snmp_get($device, $sensor['sensor_oid'], "-OUqnv", "SNMPv2-MIB")));
           preg_match("/[\d\.]+/",$sensor_value,$temp_response);
           if (!empty($temp_response[0])) {
               $sensor_value = $temp_response[0];
           }
->>>>>>> a7764dd2
 
           if (is_numeric($sensor_value) && $sensor_value != 9999) break; # TME sometimes sends 999.9 when it is right in the middle of an update;
           sleep(1); # Give the TME some time to reset
         }
       } else {
-<<<<<<< HEAD
-        $sensor_value = trim(str_replace("\"", "", snmp_get($device, $sensor['sensor_oid'], "-OUqnv", "SNMPv2-MIB$mib")));
-=======
         if ($sensor['sensor_type'] == 'apc') {
-            $sensor_value = trim(str_replace("\"", "", snmp_walk($device, $sensor['sensor_oid'], "-OUqnv", "SNMPv2-MIB:PowerNet-MIB")));
+            $sensor_value = trim(str_replace("\"", "", snmp_walk($device, $sensor['sensor_oid'], "-OUqnv", "SNMPv2-MIB:PowerNet-MIB$mib")));
         } else {
-            $sensor_value = trim(str_replace("\"", "", snmp_get($device, $sensor['sensor_oid'], "-OUqnv", "SNMPv2-MIB")));
-        }
->>>>>>> a7764dd2
+            $sensor_value = trim(str_replace("\"", "", snmp_get($device, $sensor['sensor_oid'], "-OUqnv", "SNMPv2-MIB$mib")));
+        }
       }
       unset($mib);
     } else if ($sensor['poller_type'] == "agent")
