<?php
/*
 * LibreNMS module to display Cisco Class-Based QoS Details
 *
 * Copyright (c) 2015 Aaron Daniels <aaron@daniels.id.au>
 *
 * This program is free software: you can redistribute it and/or modify it
 * under the terms of the GNU General Public License as published by the
 * Free Software Foundation, either version 3 of the License, or (at your
 * option) any later version.  Please see LICENSE.txt at the top level of
 * the source code distribution for details.
 */

require_once "../includes/component.php";
$component = new component();
$options = array();
$options['filter']['type'] = array('=','Cisco-CBQOS');
$components = $component->getComponents($device['device_id'],$options);

// We only care about our device id.
$components = $components[$device['device_id']];

// Determine a policy to show.
if (!isset($vars['policy'])) {
    foreach ($components as $id => $array) {
        if ( ($array['qos-type'] == 1) && ($array['ifindex'] == $port['ifIndex'])  && ($array['parent'] == 0) ) {
            // Found the first policy
            $vars['policy'] = $id;
            continue;
        }
    }
}

include "includes/graphs/common.inc.php";
$rrd_options .= " -l 0 -E ";
$rrd_options .= " COMMENT:'Class-Map              Now      Avg      Max\\n'";
$rrd_additions = "";

$colours = array_merge($config['graph_colours']['mixed'],$config['graph_colours']['manycolours'],$config['graph_colours']['manycolours']);
$count = 0;

d_echo("<pre>Policy: ".$vars['policy']);
d_echo("\nSP-OBJ: ".$components[$vars['policy']]['sp-obj']);
foreach ($components as $id => $array) {
    $addtograph = false;

    // We only care about children of the selected policy.
    if ( ($array['qos-type'] == 2) && ($array['parent'] == $components[$vars['policy']]['sp-obj']) && ($array['sp-id'] == $components[$vars['policy']]['sp-id'])) {
<<<<<<< HEAD
        $rrd_filename = rrd_name($device['hostname'], array('port', $array['ifindex'], 'cbqos', $array['sp-id'], $array['sp-obj']));
=======
>>>>>>> c9a4e9da

        // Are we trying to only graph a single class?
        if (isset($vars['class'])) {
            // Yes, is this the selected class
            if ($vars['class'] == $id) {
                $addtograph = true;
            }
        }
        else {
            // No, Graph everything
            $addtograph = true;
        }

        // Add the class map to the graph
        if ($addtograph === true) {
            d_echo("\n  Class: ".$components[$id]['label']."\t+ added to the graph");
            $rrd_filename = $config['rrd_dir'].'/'.$device['hostname'].'/'.safename("port-".$array['ifindex']."-cbqos-".$array['sp-id']."-".$array['sp-obj'].".rrd");

            if (file_exists($rrd_filename)) {
                // Stack the area on the second and subsequent DS's
                $stack = "";
                if ($count != 0) {
                    $stack = ":STACK ";
                }

                // Grab a colour from the array.
                if ( isset($colours[$count]) ) {
                    $colour = $colours[$count];
                }
                else {
                    d_echo("\nError: Out of colours. Have: ".(count($colours)-1).", Requesting:".$count);
                }

                $rrd_additions .= " DEF:DS" . $count . "=" . $rrd_filename . ":qosdrops:AVERAGE ";
                $rrd_additions .= " CDEF:MOD" . $count . "=DS" . $count . ",8,* ";
                $rrd_additions .= " AREA:MOD" . $count . "#" . $colour . ":'" . str_pad(substr($components[$id]['label'],0,15),15) . "'" . $stack;
                $rrd_additions .= " GPRINT:MOD" . $count . ":LAST:%6.2lf%s ";
                $rrd_additions .= " GPRINT:MOD" . $count . ":AVERAGE:%6.2lf%s ";
                $rrd_additions .= " GPRINT:MOD" . $count . ":MAX:%6.2lf%s\\\l ";

                $count++;
            } // End if file exists
        }
        else {
            d_echo("\n  Class: ".$components[$id]['label']."\t- NOT added to the graph");
        } // End if addtograph
    }
}
d_echo("</pre>");

if ($rrd_additions == "") {
    // We didn't add any data points.
    d_echo("<pre>No DS to add</pre>");
}
else {
    $rrd_options .= $rrd_additions;
}<|MERGE_RESOLUTION|>--- conflicted
+++ resolved
@@ -46,11 +46,6 @@
 
     // We only care about children of the selected policy.
     if ( ($array['qos-type'] == 2) && ($array['parent'] == $components[$vars['policy']]['sp-obj']) && ($array['sp-id'] == $components[$vars['policy']]['sp-id'])) {
-<<<<<<< HEAD
-        $rrd_filename = rrd_name($device['hostname'], array('port', $array['ifindex'], 'cbqos', $array['sp-id'], $array['sp-obj']));
-=======
->>>>>>> c9a4e9da
-
         // Are we trying to only graph a single class?
         if (isset($vars['class'])) {
             // Yes, is this the selected class
@@ -66,7 +61,7 @@
         // Add the class map to the graph
         if ($addtograph === true) {
             d_echo("\n  Class: ".$components[$id]['label']."\t+ added to the graph");
-            $rrd_filename = $config['rrd_dir'].'/'.$device['hostname'].'/'.safename("port-".$array['ifindex']."-cbqos-".$array['sp-id']."-".$array['sp-obj'].".rrd");
+            $rrd_filename = rrd_name($device['hostname'], array('port', $array['ifindex'], 'cbqos', $array['sp-id'], $array['sp-obj']));
 
             if (file_exists($rrd_filename)) {
                 // Stack the area on the second and subsequent DS's
