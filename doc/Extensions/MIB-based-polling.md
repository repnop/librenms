--- conflicted
+++ resolved
@@ -69,15 +69,9 @@
 
   - During discovery, relevant MIBs are parsed using `snmptranslate`, and the
     data returned is used to populate a database which guides the poller in
-<<<<<<< HEAD
-    what to store.  At the moment, only OIDs of INTEGER, Integer32, Gauge32,
-    Unsigned32, Counter32, and Counter64 data types are parsed, and negative
-    values are untested.
-=======
     what to store.  At the moment, only OIDs of INTEGER, Integer32, Unsigned32,
     Counter32, and Counter64 data types are parsed, and negative values are
     untested.
->>>>>>> d7c79749
 
   - Devices may be excluded from MIB polling by changing the setting in the
     device edit screen:
