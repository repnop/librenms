<?php

$uptime      = snmp_get($device, 'sysUpTime.0', '-Otv');
$time_offset = (time() - intval($uptime) / 100);

$slavals = snmp_walk($device, 'ciscoRttMonMIB.ciscoRttMonObjects.rttMonCtrl.rttMonLatestRttOperTable', '-OUsqt', '+CISCO-RTTMON-MIB');

$sla_table = array();
foreach (explode("\n", $slavals) as $sla) {
    $key_val = explode(' ', $sla, 2);
    if (count($key_val) != 2) {
        $key_val[] = '';
    }

    $key   = $key_val[0];
    $value = $key_val[1];

    $prop_id = explode('.', $key);
    if ((count($prop_id) != 2) || !ctype_digit($prop_id[1])) {
        continue;
    }

    $property = str_replace('rttMonLatestRttOper', '', $prop_id[0]);
    $id       = intval($prop_id[1]);

    $sla_table[$id][$property] = trim($value);
}

// Update timestamps
foreach ($sla_table as &$sla) {
    $sla['UnixTime'] = intval(($sla['Time'] / 100 + $time_offset));
    $sla['TimeStr']  = strftime('%Y-%m-%d %H:%M:%S', $sla['UnixTime']);
}

unset($sla);

foreach (dbFetchRows('SELECT * FROM `slas` WHERE `device_id` = ? AND `deleted` = 0 AND `status` = 1', array($device['device_id'])) as $sla) {
    echo 'SLA '.$sla['sla_nr'].': '.$sla['rtt_type'].' '.$sla['owner'].' '.$sla['tag'].'... ';

    $slarrd = $config['rrd_dir'].'/'.$device['hostname'].'/'.safename('sla-'.$sla['sla_nr'].'.rrd');

    if (!is_file($slarrd)) {
        rrdtool_create(
            $slarrd,
            '--step 300 
     DS:rtt:GAUGE:600:0:300000 '.$config['rrd_rra']
        );
    }

    if (isset($sla_table[$sla['sla_nr']])) {
        $slaval = $sla_table[$sla['sla_nr']];
        echo $slaval['CompletionTime'].'ms at '.$slaval['TimeStr'];
        $val = $slaval['CompletionTime'];
    }
    else {
        echo 'NaN';
        $val = 'U';
    }

    $fields = array(
        'rtt' => $val,
    );

    rrdtool_update($slarrd, $fields);
<<<<<<< HEAD

    $tags = array('sla_nr' => $sla['sla_nr']);
    influx_update($device,'sla',$tags,$fields);

=======
>>>>>>> 74ae9b7c
    echo "\n";
}//end foreach<|MERGE_RESOLUTION|>--- conflicted
+++ resolved
@@ -62,12 +62,9 @@
     );
 
     rrdtool_update($slarrd, $fields);
-<<<<<<< HEAD
 
     $tags = array('sla_nr' => $sla['sla_nr']);
     influx_update($device,'sla',$tags,$fields);
 
-=======
->>>>>>> 74ae9b7c
     echo "\n";
 }//end foreach