--- conflicted
+++ resolved
@@ -1,25 +1,6 @@
 <?php
 
 if ($config['enable_bgp']) {
-<<<<<<< HEAD
-    foreach (dbFetchRows('SELECT * FROM bgpPeers WHERE device_id = ?', array($device['device_id'])) as $peer) {
-        //add context if exist
-        $device['context_name']= $peer['context_name'];
-    
-        // Poll BGP Peer
-        $peer2 = false;
-        echo 'Checking BGP peer '.$peer['bgpPeerIdentifier'].' ';
-
-        if (!empty($peer['bgpPeerIdentifier'])) {
-            if (!strstr($peer['bgpPeerIdentifier'], ':') || $device['os'] != 'junos') {
-                // v4 BGP4 MIB
-                // FIXME - needs moved to function
-                $peer_data_check = snmpwalk_cache_oid($device, 'cbgpPeer2RemoteAs', array(), 'CISCO-BGP4-MIB', $config['mibdir']);
-                if (count($peer_data_check) > 0) {
-                    $peer2 = true;
-                }
-=======
->>>>>>> 2500cfd4
 
     $peers = dbFetchRows('SELECT * FROM bgpPeers WHERE device_id = ?', array($device['device_id']));
 
@@ -30,6 +11,9 @@
         }
 
         foreach ($peers as $peer) {
+            //add context if exist
+            $device['context_name']= $peer['context_name'];
+            
             // Poll BGP Peer
             $peer2 = false;
             echo 'Checking BGP peer '.$peer['bgpPeerIdentifier'].' ';
@@ -49,92 +33,6 @@
                             $bgp_peer_ident = $peer['bgpPeerIdentifier'];
                         }
 
-<<<<<<< HEAD
-                        $peer_data .= "$v\n";
-                    }
-                }
-                else {
-                    // $peer_cmd  = $config['snmpget'].' -M '.$config['mibdir'].' -m BGP4-MIB -OUvq '.snmp_gen_auth($device).' '.$device['hostname'].':'.$device['port'].' '; 
-                    $oids = "bgpPeerState." . $peer['bgpPeerIdentifier'] . " bgpPeerAdminStatus." . $peer['bgpPeerIdentifier'] . " bgpPeerInUpdates." . $peer['bgpPeerIdentifier'] . " bgpPeerOutUpdates." . $peer['bgpPeerIdentifier'] . " bgpPeerInTotalMessages." . $peer['bgpPeerIdentifier'] . " ";
-                    $oids .= "bgpPeerOutTotalMessages." . $peer['bgpPeerIdentifier'] . " bgpPeerFsmEstablishedTime." . $peer['bgpPeerIdentifier'] . " bgpPeerInUpdateElapsedTime." . $peer['bgpPeerIdentifier'] . " ";
-                    $oids .= "bgpPeerLocalAddr." . $peer['bgpPeerIdentifier'] . "";
-                    $peer_data=snmp_get_multi($device,$oids,'-OUQs','BGP4-MIB');
-                    $peer_data=  array_pop($peer_data);
-                    if($debug){
-                        var_dump($peer_data);  
-                    }
-                }//end if
-                $bgpPeerState=  !empty($peer_data['bgpPeerState'])?$peer_data['bgpPeerState']:'';
-                $bgpPeerAdminStatus=  !empty($peer_data['bgpPeerAdminStatus'])?$peer_data['bgpPeerAdminStatus']:'';
-                $bgpPeerInUpdates=  !empty($peer_data['bgpPeerInUpdates'])?$peer_data['bgpPeerInUpdates']:'';
-                $bgpPeerOutUpdates=  !empty($peer_data['bgpPeerOutUpdates'])?$peer_data['bgpPeerOutUpdates']:'';
-                $bgpPeerInTotalMessages=  !empty($peer_data['bgpPeerInTotalMessages'])?$peer_data['bgpPeerInTotalMessages']:'';
-                $bgpPeerOutTotalMessages=  !empty($peer_data['bgpPeerOutTotalMessages'])?$peer_data['bgpPeerOutTotalMessages']:'';
-                $bgpPeerFsmEstablishedTime=  !empty($peer_data['bgpPeerFsmEstablishedTime'])?$peer_data['bgpPeerFsmEstablishedTime']:'';
-                $bgpPeerInUpdateElapsedTime=  !empty($peer_data['bgpPeerInUpdateElapsedTime'])?$peer_data['bgpPeerInUpdateElapsedTime']:'';
-                $bgpLocalAddr=  !empty($peer_data['bgpPeerLocalAddr'])?$peer_data['bgpPeerLocalAddr']:'';
-                //list($bgpPeerState, $bgpPeerAdminStatus, $bgpPeerInUpdates, $bgpPeerOutUpdates, $bgpPeerInTotalMessages, $bgpPeerOutTotalMessages, $bgpPeerFsmEstablishedTime, $bgpPeerInUpdateElapsedTime, $bgpLocalAddr) = explode("\n", $peer_data);
-                $bgpLocalAddr = str_replace('"', '', str_replace(' ', '', $bgpLocalAddr));
-                unset($peer_data);
-            }
-            else if ($device['os'] == 'junos') {
-                // v6 for JunOS via Juniper MIB
-                $peer_ip = ipv62snmp($peer['bgpPeerIdentifier']);
-
-                if (!isset($junos_v6)) {
-                    echo "\nCaching Oids...";
-                    // FIXME - needs moved to function
-                    //$peer_cmd  = $config['snmpwalk'].' -M '.$config['mibdir'].'/junos -m BGP4-V2-MIB-JUNIPER -OUnq -'.$device['snmpver'].' '.snmp_gen_auth($device).' '.$device['hostname'].':'.$device['port'];
-
-                    foreach (explode("\n",snmp_get($device,'jnxBgpM2PeerStatus.0.ipv6"','-OUnq','BGP4-V2-MIB-JUNIPER',$config['mibdir'] . "/junos")) as $oid){
-                        list($peer_oid) = explode(' ', $oid);
-                        $peer_id    = explode('.', $peer_oid);
-                        $junos_v6[implode('.', array_slice($peer_id, 35))] = implode('.', array_slice($peer_id, 18));
-                    }
-                }
-
-                // FIXME - move to function (and clean up, wtf?)
-                                
-                $oids = " jnxBgpM2PeerState.0.ipv6." . $junos_v6[$peer_ip];
-                $oids .= " jnxBgpM2PeerStatus.0.ipv6." . $junos_v6[$peer_ip]; # Should be jnxBgpM2CfgPeerAdminStatus but doesn't seem to be implemented?
-                $oids .= " jnxBgpM2PeerInUpdates.0.ipv6." . $junos_v6[$peer_ip];
-                $oids .= " jnxBgpM2PeerOutUpdates.0.ipv6." . $junos_v6[$peer_ip];
-                $oids .= " jnxBgpM2PeerInTotalMessages.0.ipv6." . $junos_v6[$peer_ip];
-                $oids .= " jnxBgpM2PeerOutTotalMessages.0.ipv6." . $junos_v6[$peer_ip];
-                $oids .= " jnxBgpM2PeerFsmEstablishedTime.0.ipv6." . $junos_v6[$peer_ip];
-                $oids .= " jnxBgpM2PeerInUpdatesElapsedTime.0.ipv6." . $junos_v6[$peer_ip];
-                $oids .= " jnxBgpM2PeerLocalAddr.0.ipv6." . $junos_v6[$peer_ip];
-                //$peer_cmd .= '|grep -v "No Such Instance"'; WHAT TO DO WITH THIS??,USE TO SEE -Ln?? 
-                $peer_data=snmp_get_multi($device,$oids,'-OUQs -Ln','BGP4-V2-MIB-JUNIPER',$config['mibdir'] . "/junos");
-                $peer_data=  array_pop($peer_data);
-                if($debug){
-                  var_dump($peer_data);
-                }
-                $bgpPeerState=  !empty($peer_data['bgpPeerState'])?$peer_data['bgpPeerState']:'';
-                $bgpPeerAdminStatus=  !empty($peer_data['bgpPeerAdminStatus'])?$peer_data['bgpPeerAdminStatus']:'';
-                $bgpPeerInUpdates=  !empty($peer_data['bgpPeerInUpdates'])?$peer_data['bgpPeerInUpdates']:'';
-                $bgpPeerOutUpdates=  !empty($peer_data['bgpPeerOutUpdates'])?$peer_data['bgpPeerOutUpdates']:'';
-                $bgpPeerInTotalMessages=  !empty($peer_data['bgpPeerInTotalMessages'])?$peer_data['bgpPeerInTotalMessages']:'';
-                $bgpPeerOutTotalMessages=  !empty($peer_data['bgpPeerOutTotalMessages'])?$peer_data['bgpPeerOutTotalMessages']:'';
-                $bgpPeerFsmEstablishedTime=  !empty($peer_data['bgpPeerFsmEstablishedTime'])?$peer_data['bgpPeerFsmEstablishedTime']:'';
-                $bgpPeerInUpdateElapsedTime=  !empty($peer_data['bgpPeerInUpdateElapsedTime'])?$peer_data['bgpPeerInUpdateElapsedTime']:'';
-                $bgpLocalAddr=  !empty($peer_data['bgpPeerLocalAddr'])?$peer_data['bgpPeerLocalAddr']:'';
-
-                unset($peer_data);
-                
-                d_echo("State = $bgpPeerState - AdminStatus: $bgpPeerAdminStatus\n");
-
-                $bgpLocalAddr = str_replace('"', '', str_replace(' ', '', $bgpLocalAddr));
-                if ($bgpLocalAddr == '00000000000000000000000000000000') {
-                    $bgpLocalAddr = '';
-                    // Unknown?
-                }
-                else {
-                    $bgpLocalAddr = strtolower($bgpLocalAddr);
-                    for ($i = 0; $i < 32; $i += 4) {
-                        $bgpLocalAddr6[] = substr($bgpLocalAddr, $i, 4);
-                    }
-=======
                         if (strstr($peer['bgpPeerIdentifier'], ':')) {
                             $ip_type = 2;
                             $ip_len  = 16;
@@ -169,20 +67,33 @@
                                     $v = hex_to_ip($v);
                                 }
                             }
->>>>>>> 2500cfd4
 
                             $peer_data .= "$v\n";
                         }
                     }
                     else {
-                        $peer_cmd  = $config['snmpget'].' -M '.$config['mibdir'].' -m BGP4-MIB -OUvq '.snmp_gen_auth($device).' '.$device['hostname'].':'.$device['port'].' ';
-                        $peer_cmd .= 'bgpPeerState.'.$peer['bgpPeerIdentifier'].' bgpPeerAdminStatus.'.$peer['bgpPeerIdentifier'].' bgpPeerInUpdates.'.$peer['bgpPeerIdentifier'].' bgpPeerOutUpdates.'.$peer['bgpPeerIdentifier'].' bgpPeerInTotalMessages.'.$peer['bgpPeerIdentifier'].' ';
-                        $peer_cmd .= 'bgpPeerOutTotalMessages.'.$peer['bgpPeerIdentifier'].' bgpPeerFsmEstablishedTime.'.$peer['bgpPeerIdentifier'].' bgpPeerInUpdateElapsedTime.'.$peer['bgpPeerIdentifier'].' ';
-                        $peer_cmd .= 'bgpPeerLocalAddr.'.$peer['bgpPeerIdentifier'].'';
-                        $peer_data = trim(`$peer_cmd`);
+                        // $peer_cmd  = $config['snmpget'].' -M '.$config['mibdir'].' -m BGP4-MIB -OUvq '.snmp_gen_auth($device).' '.$device['hostname'].':'.$device['port'].' '; 
+                        $oids = "bgpPeerState." . $peer['bgpPeerIdentifier'] . " bgpPeerAdminStatus." . $peer['bgpPeerIdentifier'] . " bgpPeerInUpdates." . $peer['bgpPeerIdentifier'] . " bgpPeerOutUpdates." . $peer['bgpPeerIdentifier'] . " bgpPeerInTotalMessages." . $peer['bgpPeerIdentifier'] . " ";
+                        $oids .= "bgpPeerOutTotalMessages." . $peer['bgpPeerIdentifier'] . " bgpPeerFsmEstablishedTime." . $peer['bgpPeerIdentifier'] . " bgpPeerInUpdateElapsedTime." . $peer['bgpPeerIdentifier'] . " ";
+                        $oids .= "bgpPeerLocalAddr." . $peer['bgpPeerIdentifier'] . "";
+                        $peer_data=snmp_get_multi($device,$oids,'-OUQs','BGP4-MIB');
+                        $peer_data=  array_pop($peer_data);
+                        if($debug){
+                            var_dump($peer_data);  
+                        }
                     }//end if
-                    list($bgpPeerState, $bgpPeerAdminStatus, $bgpPeerInUpdates, $bgpPeerOutUpdates, $bgpPeerInTotalMessages, $bgpPeerOutTotalMessages, $bgpPeerFsmEstablishedTime, $bgpPeerInUpdateElapsedTime, $bgpLocalAddr) = explode("\n", $peer_data);
+                    $bgpPeerState=  !empty($peer_data['bgpPeerState'])?$peer_data['bgpPeerState']:'';
+                    $bgpPeerAdminStatus=  !empty($peer_data['bgpPeerAdminStatus'])?$peer_data['bgpPeerAdminStatus']:'';
+                    $bgpPeerInUpdates=  !empty($peer_data['bgpPeerInUpdates'])?$peer_data['bgpPeerInUpdates']:'';
+                    $bgpPeerOutUpdates=  !empty($peer_data['bgpPeerOutUpdates'])?$peer_data['bgpPeerOutUpdates']:'';
+                    $bgpPeerInTotalMessages=  !empty($peer_data['bgpPeerInTotalMessages'])?$peer_data['bgpPeerInTotalMessages']:'';
+                    $bgpPeerOutTotalMessages=  !empty($peer_data['bgpPeerOutTotalMessages'])?$peer_data['bgpPeerOutTotalMessages']:'';
+                    $bgpPeerFsmEstablishedTime=  !empty($peer_data['bgpPeerFsmEstablishedTime'])?$peer_data['bgpPeerFsmEstablishedTime']:'';
+                    $bgpPeerInUpdateElapsedTime=  !empty($peer_data['bgpPeerInUpdateElapsedTime'])?$peer_data['bgpPeerInUpdateElapsedTime']:'';
+                    $bgpLocalAddr=  !empty($peer_data['bgpPeerLocalAddr'])?$peer_data['bgpPeerLocalAddr']:'';
+                    //list($bgpPeerState, $bgpPeerAdminStatus, $bgpPeerInUpdates, $bgpPeerOutUpdates, $bgpPeerInTotalMessages, $bgpPeerOutTotalMessages, $bgpPeerFsmEstablishedTime, $bgpPeerInUpdateElapsedTime, $bgpLocalAddr) = explode("\n", $peer_data);
                     $bgpLocalAddr = str_replace('"', '', str_replace(' ', '', $bgpLocalAddr));
+                    unset($peer_data);
                 }
                 else if ($device['os'] == 'junos') {
                     // v6 for JunOS via Juniper MIB
@@ -191,9 +102,9 @@
                     if (!isset($junos_v6)) {
                         echo "\nCaching Oids...";
                         // FIXME - needs moved to function
-                        $peer_cmd  = $config['snmpwalk'].' -M '.$config['mibdir'].'/junos -m BGP4-V2-MIB-JUNIPER -OUnq -'.$device['snmpver'].' '.snmp_gen_auth($device).' '.$device['hostname'].':'.$device['port'];
-                        $peer_cmd .= ' jnxBgpM2PeerStatus.0.ipv6';
-                        foreach (explode("\n", trim(`$peer_cmd`)) as $oid) {
+                        //$peer_cmd  = $config['snmpwalk'].' -M '.$config['mibdir'].'/junos -m BGP4-V2-MIB-JUNIPER -OUnq -'.$device['snmpver'].' '.snmp_gen_auth($device).' '.$device['hostname'].':'.$device['port'];
+
+                        foreach (explode("\n",snmp_get($device,'jnxBgpM2PeerStatus.0.ipv6"','-OUnq','BGP4-V2-MIB-JUNIPER',$config['mibdir'] . "/junos")) as $oid){
                             list($peer_oid) = explode(' ', $oid);
                             $peer_id    = explode('.', $peer_oid);
                             $junos_v6[implode('.', array_slice($peer_id, 35))] = implode('.', array_slice($peer_id, 18));
@@ -201,24 +112,32 @@
                     }
 
                     // FIXME - move to function (and clean up, wtf?)
-                    $peer_cmd  = $config['snmpget'].' -M '.$config['mibdir'].'/junos -m BGP4-V2-MIB-JUNIPER -OUvq '.snmp_gen_auth($device);
-                    $peer_cmd .= ' -M"'.$config['install_dir'].'/mibs/junos"';
-                    $peer_cmd .= ' '.$device['hostname'].':'.$device['port'];
-                    $peer_cmd .= ' jnxBgpM2PeerState.0.ipv6.'.$junos_v6[$peer_ip];
-                    $peer_cmd .= ' jnxBgpM2PeerStatus.0.ipv6.'.$junos_v6[$peer_ip];
-                    // Should be jnxBgpM2CfgPeerAdminStatus but doesn't seem to be implemented?
-                    $peer_cmd .= ' jnxBgpM2PeerInUpdates.0.ipv6.'.$junos_v6[$peer_ip];
-                    $peer_cmd .= ' jnxBgpM2PeerOutUpdates.0.ipv6.'.$junos_v6[$peer_ip];
-                    $peer_cmd .= ' jnxBgpM2PeerInTotalMessages.0.ipv6.'.$junos_v6[$peer_ip];
-                    $peer_cmd .= ' jnxBgpM2PeerOutTotalMessages.0.ipv6.'.$junos_v6[$peer_ip];
-                    $peer_cmd .= ' jnxBgpM2PeerFsmEstablishedTime.0.ipv6.'.$junos_v6[$peer_ip];
-                    $peer_cmd .= ' jnxBgpM2PeerInUpdatesElapsedTime.0.ipv6.'.$junos_v6[$peer_ip];
-                    $peer_cmd .= ' jnxBgpM2PeerLocalAddr.0.ipv6.'.$junos_v6[$peer_ip];
-                    $peer_cmd .= '|grep -v "No Such Instance"';
-                    d_echo("\n$peer_cmd\n");
-
-                    $peer_data = trim(`$peer_cmd`);
-                    list($bgpPeerState, $bgpPeerAdminStatus, $bgpPeerInUpdates, $bgpPeerOutUpdates, $bgpPeerInTotalMessages, $bgpPeerOutTotalMessages, $bgpPeerFsmEstablishedTime, $bgpPeerInUpdateElapsedTime, $bgpLocalAddr) = explode("\n", $peer_data);
+                    $oids = " jnxBgpM2PeerState.0.ipv6." . $junos_v6[$peer_ip];
+                    $oids .= " jnxBgpM2PeerStatus.0.ipv6." . $junos_v6[$peer_ip]; # Should be jnxBgpM2CfgPeerAdminStatus but doesn't seem to be implemented?
+                    $oids .= " jnxBgpM2PeerInUpdates.0.ipv6." . $junos_v6[$peer_ip];
+                    $oids .= " jnxBgpM2PeerOutUpdates.0.ipv6." . $junos_v6[$peer_ip];
+                    $oids .= " jnxBgpM2PeerInTotalMessages.0.ipv6." . $junos_v6[$peer_ip];
+                    $oids .= " jnxBgpM2PeerOutTotalMessages.0.ipv6." . $junos_v6[$peer_ip];
+                    $oids .= " jnxBgpM2PeerFsmEstablishedTime.0.ipv6." . $junos_v6[$peer_ip];
+                    $oids .= " jnxBgpM2PeerInUpdatesElapsedTime.0.ipv6." . $junos_v6[$peer_ip];
+                    $oids .= " jnxBgpM2PeerLocalAddr.0.ipv6." . $junos_v6[$peer_ip];
+                    //$peer_cmd .= '|grep -v "No Such Instance"'; WHAT TO DO WITH THIS??,USE TO SEE -Ln?? 
+                    $peer_data=snmp_get_multi($device,$oids,'-OUQs -Ln','BGP4-V2-MIB-JUNIPER',$config['mibdir'] . "/junos");
+                    $peer_data=  array_pop($peer_data);
+                    if($debug){
+                      var_dump($peer_data);
+                    }
+                    $bgpPeerState=  !empty($peer_data['bgpPeerState'])?$peer_data['bgpPeerState']:'';
+                    $bgpPeerAdminStatus=  !empty($peer_data['bgpPeerAdminStatus'])?$peer_data['bgpPeerAdminStatus']:'';
+                    $bgpPeerInUpdates=  !empty($peer_data['bgpPeerInUpdates'])?$peer_data['bgpPeerInUpdates']:'';
+                    $bgpPeerOutUpdates=  !empty($peer_data['bgpPeerOutUpdates'])?$peer_data['bgpPeerOutUpdates']:'';
+                    $bgpPeerInTotalMessages=  !empty($peer_data['bgpPeerInTotalMessages'])?$peer_data['bgpPeerInTotalMessages']:'';
+                    $bgpPeerOutTotalMessages=  !empty($peer_data['bgpPeerOutTotalMessages'])?$peer_data['bgpPeerOutTotalMessages']:'';
+                    $bgpPeerFsmEstablishedTime=  !empty($peer_data['bgpPeerFsmEstablishedTime'])?$peer_data['bgpPeerFsmEstablishedTime']:'';
+                    $bgpPeerInUpdateElapsedTime=  !empty($peer_data['bgpPeerInUpdateElapsedTime'])?$peer_data['bgpPeerInUpdateElapsedTime']:'';
+                    $bgpLocalAddr=  !empty($peer_data['bgpPeerLocalAddr'])?$peer_data['bgpPeerLocalAddr']:'';
+
+                    unset($peer_data);
 
                     d_echo("State = $bgpPeerState - AdminStatus: $bgpPeerAdminStatus\n");
 
@@ -306,44 +225,6 @@
                             $ip_ver  = 'ipv4';
                         }
 
-<<<<<<< HEAD
-                        d_echo("$cbgp_data\n");
-                    }
-                    else {
-                        // FIXME - move to function
-                        
-                        
-                        $oids = " cbgpPeerAcceptedPrefixes." . $peer['bgpPeerIdentifier'] . ".$afi.$safi";
-                        $oids .= " cbgpPeerDeniedPrefixes." . $peer['bgpPeerIdentifier'] . ".$afi.$safi";
-                        $oids .= " cbgpPeerPrefixAdminLimit." . $peer['bgpPeerIdentifier'] . ".$afi.$safi";
-                        $oids .= " cbgpPeerPrefixThreshold." . $peer['bgpPeerIdentifier'] . ".$afi.$safi";
-                        $oids .= " cbgpPeerPrefixClearThreshold." . $peer['bgpPeerIdentifier'] . ".$afi.$safi";
-                        $oids .= " cbgpPeerAdvertisedPrefixes." . $peer['bgpPeerIdentifier'] . ".$afi.$safi";
-                        $oids .= " cbgpPeerSuppressedPrefixes." . $peer['bgpPeerIdentifier'] . ".$afi.$safi";
-                        $oids .= " cbgpPeerWithdrawnPrefixes." . $peer['bgpPeerIdentifier'] . ".$afi.$safi";
-                        
-                        d_echo("$oids\n");
-                        
-                        $cbgp_data=  snmp_get_multi($device,$oids,'-OUQs ','CISCO-BGP4-MIB');
-                        $cbgp_data=  array_pop($cbgp_data);
-                        
-                        d_echo("$cbgp_data\n");
-                        
-                        
-                    }//end if
-                    
-                    $cbgpPeerAcceptedPrefixes=  !empty($cbgp_data['cbgpPeerAcceptedPrefixes'])?$cbgp_data['cbgpPeerAcceptedPrefixes']:'';
-                    $cbgpPeerDeniedPrefixes=  !empty($cbgp_data['cbgpPeerDeniedPrefixes'])?$cbgp_data['cbgpPeerDeniedPrefixes']:'';
-                    $cbgpPeerPrefixAdminLimit=  !empty($cbgp_data['cbgpPeerPrefixAdminLimit'])?$cbgp_data['cbgpPeerPrefixAdminLimit']:'';
-                    $cbgpPeerPrefixThreshold=  !empty($cbgp_data['cbgpPeerPrefixThreshold'])?$cbgp_data['cbgpPeerPrefixThreshold']:'';
-                    $cbgpPeerPrefixClearThreshold=  !empty($cbgp_data['cbgpPeerPrefixClearThreshold'])?$cbgp_data['cbgpPeerPrefixClearThreshold']:'';
-                    $cbgpPeerAdvertisedPrefixes=  !empty($cbgp_data['cbgpPeerAdvertisedPrefixes'])?$cbgp_data['cbgpPeerAdvertisedPrefixes']:'';
-                    $cbgpPeerSuppressedPrefixes=  !empty($cbgp_data['cbgpPeerSuppressedPrefixes'])?$cbgp_data['cbgpPeerSuppressedPrefixes']:'';
-                    $cbgpPeerWithdrawnPrefixes=  !empty($cbgp_data['cbgpPeerWithdrawnPrefixes'])?$cbgp_data['cbgpPeerWithdrawnPrefixes']:'';
-                        
-                        unset($cbgp_data);
-                }//end if
-=======
                         $ip_cast = 1;
                         if ($peer_afi['safi'] == 'multicast') {
                             $ip_cast = 2;
@@ -386,25 +267,31 @@
                         }
                         else {
                             // FIXME - move to function
-                            $cbgp_cmd  = $config['snmpget'].' -M '.$config['mibdir'].' -m CISCO-BGP4-MIB -Ovq '.snmp_gen_auth($device).' '.$device['hostname'].':'.$device['port'];
-                            $cbgp_cmd .= ' cbgpPeerAcceptedPrefixes.'.$peer['bgpPeerIdentifier'].".$afi.$safi";
-                            $cbgp_cmd .= ' cbgpPeerDeniedPrefixes.'.$peer['bgpPeerIdentifier'].".$afi.$safi";
-                            $cbgp_cmd .= ' cbgpPeerPrefixAdminLimit.'.$peer['bgpPeerIdentifier'].".$afi.$safi";
-                            $cbgp_cmd .= ' cbgpPeerPrefixThreshold.'.$peer['bgpPeerIdentifier'].".$afi.$safi";
-                            $cbgp_cmd .= ' cbgpPeerPrefixClearThreshold.'.$peer['bgpPeerIdentifier'].".$afi.$safi";
-                            $cbgp_cmd .= ' cbgpPeerAdvertisedPrefixes.'.$peer['bgpPeerIdentifier'].".$afi.$safi";
-                            $cbgp_cmd .= ' cbgpPeerSuppressedPrefixes.'.$peer['bgpPeerIdentifier'].".$afi.$safi";
-                            $cbgp_cmd .= ' cbgpPeerWithdrawnPrefixes.'.$peer['bgpPeerIdentifier'].".$afi.$safi";
-
-                            d_echo("$cbgp_cmd\n");
-
-                            $cbgp_data = preg_replace('/^OID.*$/', '', trim(`$cbgp_cmd`));
-                            $cbgp_data = preg_replace('/No Such Instance currently exists at this OID/', '0', $cbgp_data);
+                            $oids = " cbgpPeerAcceptedPrefixes." . $peer['bgpPeerIdentifier'] . ".$afi.$safi";
+                            $oids .= " cbgpPeerDeniedPrefixes." . $peer['bgpPeerIdentifier'] . ".$afi.$safi";
+                            $oids .= " cbgpPeerPrefixAdminLimit." . $peer['bgpPeerIdentifier'] . ".$afi.$safi";
+                            $oids .= " cbgpPeerPrefixThreshold." . $peer['bgpPeerIdentifier'] . ".$afi.$safi";
+                            $oids .= " cbgpPeerPrefixClearThreshold." . $peer['bgpPeerIdentifier'] . ".$afi.$safi";
+                            $oids .= " cbgpPeerAdvertisedPrefixes." . $peer['bgpPeerIdentifier'] . ".$afi.$safi";
+                            $oids .= " cbgpPeerSuppressedPrefixes." . $peer['bgpPeerIdentifier'] . ".$afi.$safi";
+                            $oids .= " cbgpPeerWithdrawnPrefixes." . $peer['bgpPeerIdentifier'] . ".$afi.$safi";
+                            
+                            d_echo("$oids\n");
+                            
+                            $cbgp_data=  snmp_get_multi($device,$oids,'-OUQs ','CISCO-BGP4-MIB');
+                            $cbgp_data=  array_pop($cbgp_data);
                             d_echo("$cbgp_data\n");
                         }//end if
-                        list($cbgpPeerAcceptedPrefixes,$cbgpPeerDeniedPrefixes,$cbgpPeerPrefixAdminLimit,$cbgpPeerPrefixThreshold,$cbgpPeerPrefixClearThreshold,$cbgpPeerAdvertisedPrefixes,$cbgpPeerSuppressedPrefixes,$cbgpPeerWithdrawnPrefixes) = explode("\n", $cbgp_data);
+                        $cbgpPeerAcceptedPrefixes=  !empty($cbgp_data['cbgpPeerAcceptedPrefixes'])?$cbgp_data['cbgpPeerAcceptedPrefixes']:'';
+                        $cbgpPeerDeniedPrefixes=  !empty($cbgp_data['cbgpPeerDeniedPrefixes'])?$cbgp_data['cbgpPeerDeniedPrefixes']:'';
+                        $cbgpPeerPrefixAdminLimit=  !empty($cbgp_data['cbgpPeerPrefixAdminLimit'])?$cbgp_data['cbgpPeerPrefixAdminLimit']:'';
+                        $cbgpPeerPrefixThreshold=  !empty($cbgp_data['cbgpPeerPrefixThreshold'])?$cbgp_data['cbgpPeerPrefixThreshold']:'';
+                        $cbgpPeerPrefixClearThreshold=  !empty($cbgp_data['cbgpPeerPrefixClearThreshold'])?$cbgp_data['cbgpPeerPrefixClearThreshold']:'';
+                        $cbgpPeerAdvertisedPrefixes=  !empty($cbgp_data['cbgpPeerAdvertisedPrefixes'])?$cbgp_data['cbgpPeerAdvertisedPrefixes']:'';
+                        $cbgpPeerSuppressedPrefixes=  !empty($cbgp_data['cbgpPeerSuppressedPrefixes'])?$cbgp_data['cbgpPeerSuppressedPrefixes']:'';
+                        $cbgpPeerWithdrawnPrefixes=  !empty($cbgp_data['cbgpPeerWithdrawnPrefixes'])?$cbgp_data['cbgpPeerWithdrawnPrefixes']:'';
+                        unset($cbgp_data);
                     }//end if
->>>>>>> 2500cfd4
 
                     // FIXME THESE FIELDS DO NOT EXIST IN THE DATABASE!
                     $update = 'UPDATE bgpPeers_cbgp SET';
@@ -455,29 +342,9 @@
                     $tags = array('bgpPeerIdentifier' => $peer['bgpPeerIdentifier'], 'afi' => $afi, 'safi' => $safi);
                     influx_update($device,'cbgp',$tags,$fields);
 
-<<<<<<< HEAD
-                $fields = array(
-                    'AcceptedPrefixes'    => $cbgpPeerAcceptedPrefixes,
-                    'DeniedPrefixes'      => $cbgpPeerDeniedPrefixes,
-                    'AdvertisedPrefixes'  => $cbgpPeerAdvertisedPrefixes,
-                    'SuppressedPrefixes'  => $cbgpPeerSuppressedPrefixes,
-                    'WithdrawnPrefixes'   => $cbgpPeerWithdrawnPrefixes,
-                );
-                rrdtool_update("$cbgp_rrd", $fields);
-
-                $tags = array('bgpPeerIdentifier' => $peer['bgpPeerIdentifier'], 'afi' => $afi, 'safi' => $safi);
-                influx_update($device,'cbgp',$tags,$fields);
-
-            } //end foreach
-        } //end if
-        echo "\n";
-        unset($device['context_name']);
-    } //end foreach
-=======
                 } //end foreach
             } //end if
             echo "\n";
         } //end foreach
     } //end if
->>>>>>> 2500cfd4
 } //end if