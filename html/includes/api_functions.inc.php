--- conflicted
+++ resolved
@@ -13,12 +13,8 @@
  */
 
 require_once '../includes/functions.php';
-<<<<<<< HEAD
 require_once '../includes/component.php';
-
-=======
 require_once '../includes/device-groups.inc.php';
->>>>>>> c9b2cc5a
 
 function authToken(\Slim\Route $route) {
     $app   = \Slim\Slim::getInstance();
