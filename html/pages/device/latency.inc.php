--- conflicted
+++ resolved
@@ -44,27 +44,7 @@
         echo '<tr><td>';
         echo '<h3>Average</h3>';
 
-<<<<<<< HEAD
-       ksort($smokeping_files['in'][$device['hostname']]);
-       foreach ($smokeping_files['in'][$device['hostname']] AS $src => $host)
-       {
-         $hostname = str_replace(".rrd", "", $host);
-         $host = device_by_name($src);
-         if ($config['smokeping']['integration'] === true) {
-             $dest = device_by_name(str_replace("_",".",$hostname));
-         } else {
-             $dest = $host;
-         }
-         if (is_numeric($host['device_id']))
-         {
-           echo('<tr><td>');
-           echo('<h3>'.generate_device_link($dest).'</h3>');
-           $graph_array['type']                    = "smokeping_in";
-           $graph_array['device']                      = $device['device_id'];
-           $graph_array['src']                     = $host['device_id'];
-=======
         include 'includes/print-graphrow.inc.php';
->>>>>>> 8b35d6aa
 
         echo '</td></tr>';
 
@@ -83,9 +63,15 @@
         foreach ($smokeping_files['in'][$device['hostname']] as $src => $host) {
             $hostname = str_replace('.rrd', '', $host);
             $host     = device_by_name($src);
+            if ($config['smokeping']['integration'] === true) {
+                $dest = device_by_name(str_replace("_",".",$hostname));
+            }
+            else {
+                $dest = $host;
+            }
             if (is_numeric($host['device_id'])) {
                 echo '<tr><td>';
-                echo '<h3>'.generate_device_link($host).'</h3>';
+                echo('<h3>'.generate_device_link($dest).'</h3>');
                 $graph_array['type']   = 'smokeping_in';
                 $graph_array['device'] = $device['device_id'];
                 $graph_array['src']    = $host['device_id'];
