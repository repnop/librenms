--- conflicted
+++ resolved
@@ -108,12 +108,9 @@
         );
 
         rrdtool_update($rrd_file, $fields);
-<<<<<<< HEAD
 
         $tags = array('sensor_class' => $sensor['sensor_class'], 'sensor_type' => $sensor['sensor_type'], 'sensor_descr' => $sensor['sensor_descr'], 'sensor_index' => $sensor['sensor_index']);
         influx_update($device,'sensor',$tags,$fields);
-=======
->>>>>>> 74ae9b7c
 
         // FIXME also warn when crossing WARN level!!
         if ($sensor['sensor_limit_low'] != '' && $sensor['sensor_current'] > $sensor['sensor_limit_low'] && $sensor_value <= $sensor['sensor_limit_low'] && $sensor['sensor_alert'] == 1) {
@@ -269,13 +266,10 @@
                 'poller' => $device_time,
             );
             rrdtool_update($poller_rrd, $fields);
-<<<<<<< HEAD
 
             $tags = array();
             influx_update($device,'poller-perf',$tags,$fields);
 
-=======
->>>>>>> 74ae9b7c
         }
 
         // Ping response rrd
@@ -296,19 +290,11 @@
             $update_array['last_ping']             = array('NOW()');
             $update_array['last_ping_timetaken']   = $ping_time;
 
-<<<<<<< HEAD
-        if (!empty($ping_time)) {
-            $fields = array(
-                'ping' => $ping_time,
-            );
-
             rrdtool_update($ping_rrd, $fields);
 
             $tags = array();
             influx_update($device,'ping-perf',$tags,$fields);
 
-=======
->>>>>>> 74ae9b7c
         }
 
         $update_array['last_polled']           = array('NOW()');
@@ -394,10 +380,7 @@
     }
 
     $oid_count = 0;
-<<<<<<< HEAD
-=======
     $fields = array();
->>>>>>> 74ae9b7c
     foreach ($oidglist as $fulloid) {
         list($splitoid, $splitindex) = explode('.', $fulloid, 2);
         if (is_numeric($snmpdata[$splitindex][$splitoid])) {
@@ -416,12 +399,9 @@
     }
 
     rrdtool_update($rrdfilename, $fields);
-<<<<<<< HEAD
 
     $tags = array();
     influx_update($device,$influx_name,$tags,$fields);
-=======
->>>>>>> 74ae9b7c
 
     foreach ($mib_graphs as $graphtoenable) {
         $graphs[$graphtoenable] = true;
