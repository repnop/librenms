<?php

$ds = @ldap_connect($config['auth_ldap_server'],$config['auth_ldap_port']);

if ($config['auth_ldap_starttls'] && ($config['auth_ldap_starttls'] == 'optional' || $config['auth_ldap_starttls'] == 'require'))
{
  $tls = ldap_start_tls($ds);
  if ($config['auth_ldap_starttls'] == 'require' && $tls == FALSE)
  {
   echo("<h2>Fatal error: LDAP TLS required but not successfully negotiated:" . ldap_error($ds) . "</h2>");
   exit;
  }
}

function authenticate($username,$password)
{
  global $config, $ds;
  
  if ($username && $ds)
  {
    if ($config['auth_ldap_version'])
    {
      ldap_set_option($ds, LDAP_OPT_PROTOCOL_VERSION, $config['auth_ldap_version']);
    }
    if (ldap_bind($ds, $config['auth_ldap_prefix'] . $username . $config['auth_ldap_suffix'], $password))
    {
      if (!$config['auth_ldap_group'])
      {
        return 1;
      }
      else
      {
        $ldap_groups = get_group_list();
        foreach($ldap_groups as $ldap_group) {
          $ldap_comparison = ldap_compare($ds,
                                          $ldap_group, 
                                          $config['auth_ldap_groupmemberattr'],
                                          get_membername($username));
          if($ldap_comparison === true) {
            return 1;
          }
        }
      }
    }
    else
    {
      echo(ldap_error($ds));
    }
  }
  else
  {
    // FIXME return a warning that LDAP couldn't connect?
  }

  return 0;
}

function reauthenticate($sess_id,$token)
{
  return 0;
}

function passwordscanchange($username = "")
{
  return 0;
}

function changepassword($username,$newpassword)
{
  # Not supported (for now)
}

function auth_usermanagement()
{
  return 0;
}

function adduser($username, $password, $level, $email = "", $realname = "", $can_modify_passwd = '1')
{
  # Not supported
  return 0;
}

function user_exists($username)
{
  global $config, $ds;

  $filter = "(" . $config['auth_ldap_prefix'] . $username . ")";
  $search = ldap_search($ds, trim($config['auth_ldap_suffix'],','), $filter);
  $entries = ldap_get_entries($ds, $search);
  if ($entries['count'])
  {
    return 1;
  }

  return 0;
}

function get_userlevel($username)
{
  global $config, $ds;

  $userlevel = 0;

  # Find all defined groups $username is in
  $filter = "(&(|(cn=" . join(")(cn=", array_keys($config['auth_ldap_groups'])) . "))(". $config['auth_ldap_groupmemberattr']. "=" . get_membername($username) . "))";
  $search = ldap_search($ds, $config['auth_ldap_groupbase'], $filter);
  $entries = ldap_get_entries($ds, $search);

  # Loop the list and find the highest level
  foreach ($entries as $entry)
  {
    $groupname = $entry['cn'][0];
    if ($config['auth_ldap_groups'][$groupname]['level'] > $userlevel)
    {
      $userlevel = $config['auth_ldap_groups'][$groupname]['level'];
    }
  }

  return $userlevel;
}

function get_userid($username)
{
  global $config, $ds;

  $filter = "(" . $config['auth_ldap_prefix'] . $username . ")";
  $search = ldap_search($ds, trim($config['auth_ldap_suffix'],','), $filter);
  $entries = ldap_get_entries($ds, $search);

  if ($entries['count'])
  {
    return $entries[0]['uidnumber'][0];
  }

  return -1;
}

function deluser($username)
{
  # Not supported
  return 0;
}

function get_userlist()
{
  global $config, $ds;
  $userlist = array();

  $filter = '(' . $config['auth_ldap_prefix'] . '*)';

  $search = ldap_search($ds, trim($config['auth_ldap_suffix'],','), $filter);
  $entries = ldap_get_entries($ds, $search);

  if ($entries['count'])
  {
    foreach ($entries as $entry)
    {
      $username = $entry['uid'][0];
      $realname = $entry['cn'][0];
      $user_id  = $entry['uidnumber'][0];
<<<<<<< HEAD
      $email    = $entry[$config['auth_ldap_emailattr']][0];

      if (!isset($config['auth_ldap_group']) || ldap_compare($ds,$config['auth_ldap_group'],$config['auth_ldap_groupmemberattr'],get_membername($username))===true)
      {
        $userlist[] = array('username' => $username, 'realname' => $realname, 'user_id' => $user_id, 'email' => $email);
=======
      $ldap_groups = get_group_list();
      foreach($ldap_groups as $ldap_group) {
        $ldap_comparison = ldap_compare($ds,
                                        $ldap_group, 
                                        $config['auth_ldap_groupmemberattr'],
                                        get_membername($username));
        if (!isset($config['auth_ldap_group']) || $ldap_comparison === true) {
          $userlist[] = array('username' => $username, 'realname' => $realname, 'user_id' => $user_id);
        }
>>>>>>> 9323dbe2
      }
    }
  }

  return $userlist;
}

function can_update_users()
{
  # not supported so return 0
  return 0;
}

function get_user($user_id)
{
  # not supported
  return 0;
}

function update_user($user_id,$realname,$level,$can_modify_passwd,$email)
{
  # not supported
  return 0;
}

function get_membername ($username)
{
  global $config;
  if ($config['auth_ldap_groupmembertype'] == "fulldn") 
  {
    $membername = $config['auth_ldap_prefix'] . $username . $config['auth_ldap_suffix'];
  }
  else
  {
    $membername = $username;
  }
  return $membername;
}

function get_group_list() {
  global $config;

  $ldap_groups = array();
  $default_group = 'cn=groupname,ou=groups,dc=example,dc=com';
  if(isset($config['auth_ldap_group'])) {
    if($config['auth_ldap_group'] !== $default_group) {
      $ldap_groups[] = $config['auth_ldap_group'];
    }
  }
  foreach($config['auth_ldap_groups'] as $key => $value) {
    $dn = "cn=$key," . $config['auth_ldap_groupbase'];
    $ldap_groups[] = $dn;
  }
  return $ldap_groups;
}

?><|MERGE_RESOLUTION|>--- conflicted
+++ resolved
@@ -159,13 +159,7 @@
       $username = $entry['uid'][0];
       $realname = $entry['cn'][0];
       $user_id  = $entry['uidnumber'][0];
-<<<<<<< HEAD
       $email    = $entry[$config['auth_ldap_emailattr']][0];
-
-      if (!isset($config['auth_ldap_group']) || ldap_compare($ds,$config['auth_ldap_group'],$config['auth_ldap_groupmemberattr'],get_membername($username))===true)
-      {
-        $userlist[] = array('username' => $username, 'realname' => $realname, 'user_id' => $user_id, 'email' => $email);
-=======
       $ldap_groups = get_group_list();
       foreach($ldap_groups as $ldap_group) {
         $ldap_comparison = ldap_compare($ds,
@@ -173,9 +167,8 @@
                                         $config['auth_ldap_groupmemberattr'],
                                         get_membername($username));
         if (!isset($config['auth_ldap_group']) || $ldap_comparison === true) {
-          $userlist[] = array('username' => $username, 'realname' => $realname, 'user_id' => $user_id);
+          $userlist[] = array('username' => $username, 'realname' => $realname, 'user_id' => $user_id, 'email' => $email);
         }
->>>>>>> 9323dbe2
       }
     }
   }
