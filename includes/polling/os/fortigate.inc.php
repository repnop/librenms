<?php

$fnSysVersion = snmp_get($device, 'FORTINET-FORTIGATE-MIB::fgSysVersion.0', '-Ovq');
$serial       = snmp_get($device, 'ENTITY-MIB::entPhysicalSerialNum.1', '-Ovq');

$version                 = preg_replace('/(.+),(.+),(.+)/', '\\1||\\2||\\3', $fnSysVersion);
list($version,$features) = explode('||', $version);

if (isset($rewrite_fortinet_hardware[$poll_device['sysObjectID']])) {
    $hardware = $rewrite_fortinet_hardware[$poll_device['sysObjectID']];
}

if (empty($hardware)) {
    $hardware = snmp_get($device, 'ENTITY-MIB::entPhysicalModelName.1', '-Ovq');
}

$sessrrd  = $config['rrd_dir'].'/'.$device['hostname'].'/fortigate_sessions.rrd';
$sessions = snmp_get($device, 'FORTINET-FORTIGATE-MIB::fgSysSesCount.0', '-Ovq');

if (is_numeric($sessions)) {
    if (!is_file($sessrrd)) {
        rrdtool_create($sessrrd, ' --step 300 DS:sessions:GAUGE:600:0:3000000 '.$config['rrd_rra']);
    }

    print "Sessions: $sessions\n";

    $fields = array(
        'sessions' => $sessions,
    );

    rrdtool_update($sessrrd, $fields);

    $tags = array();
    influx_update($device,'fortigate_sessions',$tags,$fields);

    $graphs['fortigate_sessions'] = true;
}

<<<<<<< HEAD
$cpurrd    = $config['rrd_dir'].'/'.$device['hostname'].'/fortigate_cpu.rrd';
$cpu_usage = snmp_get($device, 'FORTINET-FORTIGATE-MIB::fgSysCpuUsage.0', '-Ovq');

if (is_numeric($cpu_usage)) {
    if (!is_file($cpurrd)) {
        rrdtool_create($cpurrd, ' --step 300 DS:LOAD:GAUGE:600:-1:100 '.$config['rrd_rra']);
    }

    echo "CPU: $cpu_usage%\n";

    $fields = array(
        'LOAD' => $cpu_usage,
    );

    rrdtool_update($cpurrd, $fields);

    $tags = array();
    influx_update($device,'fortigate_cpu',$tags,$fields);

    $graphs['fortigate_cpu'] = true;
}
=======
>>>>>>> 9b4cfc39
<|MERGE_RESOLUTION|>--- conflicted
+++ resolved
@@ -35,28 +35,3 @@
 
     $graphs['fortigate_sessions'] = true;
 }
-
-<<<<<<< HEAD
-$cpurrd    = $config['rrd_dir'].'/'.$device['hostname'].'/fortigate_cpu.rrd';
-$cpu_usage = snmp_get($device, 'FORTINET-FORTIGATE-MIB::fgSysCpuUsage.0', '-Ovq');
-
-if (is_numeric($cpu_usage)) {
-    if (!is_file($cpurrd)) {
-        rrdtool_create($cpurrd, ' --step 300 DS:LOAD:GAUGE:600:-1:100 '.$config['rrd_rra']);
-    }
-
-    echo "CPU: $cpu_usage%\n";
-
-    $fields = array(
-        'LOAD' => $cpu_usage,
-    );
-
-    rrdtool_update($cpurrd, $fields);
-
-    $tags = array();
-    influx_update($device,'fortigate_cpu',$tags,$fields);
-
-    $graphs['fortigate_cpu'] = true;
-}
-=======
->>>>>>> 9b4cfc39
