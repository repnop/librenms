--- conflicted
+++ resolved
@@ -1,9 +1,15 @@
 <?php
 
-<<<<<<< HEAD
 $name = 'memcached';
 $app_id = $app['app_id'];
-$data = $agent_data['app'][$name][$app['app_instance']];
+if (!empty($agent_data['app']['memcached'])) {
+    $data = $agent_data['app']['memcached'][$app['app_instance']];
+} else {
+    $oid     = '.1.3.6.1.4.1.8072.1.3.2.3.1.2.9.109.101.109.99.97.99.104.101.100';
+    $result  = snmp_get($device, $oid, '-Oqv');
+    $result  = unserialize(str_replace("<<<app-memcached>>>\n", '', $result));
+    $data    = reset($result);
+}
 
 echo ' memcached('.$app['app_instance'].')';
 
@@ -28,47 +34,6 @@
     'DS:bytes_read:DERIVE:600:0:125000000000',
     'DS:bytes_written:DERIVE:600:0:125000000000'
 );
-=======
-if (!empty($agent_data['app']['memcached'])) {
-    $data = $agent_data['app']['memcached'][$app['app_instance']];
-} else {
-    $options = '-O qv';
-    $oid     = '.1.3.6.1.4.1.8072.1.3.2.3.1.2.9.109.101.109.99.97.99.104.101.100';
-    $result  = snmp_get($device, $oid, $options);
-    $result  = array_values(unserialize(str_replace("<<<app-memcached>>>\n", '', $result)));
-    $data    = $result[0];
-}
-
-$rrd_filename = $config['rrd_dir'].'/'.$device['hostname'].'/app-memcached-'.$app['app_id'].'.rrd';
-
-echo ' memcached('.$app['app_instance'].')';
-
-if (!is_file($rrd_filename)) {
-    rrdtool_create(
-        $rrd_filename,
-        '--step 300
-        DS:uptime:GAUGE:600:0:125000000000
-        DS:threads:GAUGE:600:0:125000000000
-        DS:rusage_user_ms:DERIVE:600:0:125000000000
-        DS:rusage_system_ms:DERIVE:600:0:125000000000
-        DS:curr_items:GAUGE:600:0:125000000000
-        DS:total_items:DERIVE:600:0:125000000000
-        DS:limit_maxbytes:GAUGE:600:0:125000000000
-        DS:curr_connections:GAUGE:600:0:125000000000
-        DS:total_connections:DERIVE:600:0:125000000000
-        DS:conn_structures:GAUGE:600:0:125000000000
-        DS:bytes:GAUGE:600:0:125000000000
-        DS:cmd_get:DERIVE:600:0:125000000000
-        DS:cmd_set:DERIVE:600:0:125000000000
-        DS:get_hits:DERIVE:600:0:125000000000
-        DS:get_misses:DERIVE:600:0:125000000000
-        DS:evictions:DERIVE:600:0:125000000000
-        DS:bytes_read:DERIVE:600:0:125000000000
-        DS:bytes_written:DERIVE:600:0:125000000000
-        '.$config['rrd_rra']
-    );
-}
->>>>>>> f1268848
 
 $fields = array(
     'uptime'            => $data['uptime'],
