<?php

// Plugins
if (!empty($agent_data['munin'])) {
    echo 'Munin Plugins:';
    d_echo($agent_data['munin']);

    // Build array of existing plugins
    $plugins_dbq = dbFetchRows('SELECT * FROM `munin_plugins` WHERE `device_id` = ?', array($device['device_id']));
    foreach ($plugins_dbq as $plugin_db) {
        $plugins_db[$plugin_db['mplug_type']]['id'] = $plugin_db['mplug_id'];
    }

    $old_plugins_rrd_dir = $host_rrd.'/plugins';
    $plugins_rrd_dir     = $host_rrd.'/munin';
    if (is_dir($old_plugins_rrd_dir) && !is_dir($plugins_rrd_dir)) {
        rename($old_plugins_dir, $plugins_dir);
    }

    if (!is_dir($plugins_rrd_dir)) {
        mkdir($plugins_rrd_dir);
        echo "Created directory : $plugins_rrd_dir\n";
    }

    $plugin = array();
    foreach ($agent_data['munin'] as $plugin_type => $plugin_data) {
        $plugin = array();
        // list($plugin_type, $instance) = explode("_", $plugin_type);
        // if (!empty($instance))
        // {
        // echo("\nPlugin: $plugin_type ($instance)");
        // $plugin_rrd = $plugins_rrd_dir . "/" . $plugin_type."_".$instance;
        // $plugin_uniq = $plugin_type."_".$instance;
        // } else {
        echo "\nPlugin: $plugin_type";
        $plugin_rrd  = $plugins_rrd_dir.'/'.$plugin_type;
        $plugin_uniq = $plugin_type.'_';
        // }
        d_echo("\n[$plugin_data]\n");

        foreach (explode("\n", $plugin_data) as $line) {
            list($key, $value) = explode(' ', $line, 2);
            if (preg_match('/^graph_/', $key)) {
                list(,$key)            = explode('_', $key);
                $plugin['graph'][$key] = $value;
            }
            else {
                list($metric,$key)               = explode('.', $key);
                $plugin['values'][$metric][$key] = $value;
            }
        }

        if (!is_array($plugins_db[$plugin_type])) {
            $insert   = array(
                'device_id'      => $device['device_id'],
                'mplug_type'     => $plugin_type,
                'mplug_instance' => ($instance == null ? array('NULL') : $instance),
                'mplug_category' => ($plugin['graph']['category'] == null ? 'general' : strtolower($plugin['graph']['category'])),
                'mplug_title'    => ($plugin['graph']['title'] == null ? array('NULL') : $plugin['graph']['title']),
                'mplug_vlabel'   => ($plugin['graph']['vlabel'] == null ? array('NULL') : $plugin['graph']['vlabel']),
                'mplug_args'     => ($plugin['graph']['args'] == null ? array('NULL') : $plugin['graph']['args']),
                'mplug_info'     => ($plugin['graph']['info'] == null ? array('NULL') : $plugin['graph']['info']),
            );
            $mplug_id = dbInsert($insert, 'munin_plugins');
        }
        else {
            $mplug_id = $plugins_db[$plugin_type]['id'];
        }

        if ($mplug_id) {
            echo " ID: $mplug_id";

            $dbq = dbFetchRows('SELECT * FROM `munin_plugins_ds` WHERE `mplug_id` = ?', array($mplug_id));
            foreach ($dbq as $v) {
                $vu           = $v['mplug_id'].'_'.$v['ds_name'];
                $ds_list[$vu] = 1;
            }

            unset($dbq);
            unset($v);

            foreach ($plugin['values'] as $name => $data) {
                echo " $name";
                if (empty($data['type'])) {
                    $data['type'] = 'GAUGE';
                }

                if (empty($data['graph'])) {
                    $data['graph'] = 'yes';
                }

                if (empty($data['label'])) {
                    $data['label'] = $name;
                }

                if (empty($data['draw'])) {
                    $data['draw'] = 'LINE1.5';
                }

                $cmd      = '--step 300 DS:val:'.$data['type'].':600:U:U ';
                $cmd     .= $config['rrd_rra'];
                $ds_uniq  = $mplug_id.'_'.$name;
                $filename = $plugin_rrd.'_'.$name.'.rrd';
                if (!is_file($filename)) {
                    rrdtool_create($filename, $cmd);
                }

                $fields = array(
                    'val' => $data['value'],
                );

                rrdtool_update($filename, $fields);
<<<<<<< HEAD

                $tags = array('plugin' => $plugin_type);
                influx_update($device,'munin-plugins',$tags,$fields);
=======
>>>>>>> 74ae9b7c

                if (empty($ds_list[$ds_uniq])) {
                    $insert = array(
                        'mplug_id'    => $mplug_id,
                        'ds_name'     => $name,
                        'ds_type'     => $data['type'],
                        'ds_label'    => $data['label'],
                        'ds_cdef'     => $data['cdef'],
                        'ds_draw'     => $data['draw'],
                        'ds_info'     => $data['info'],
                        'ds_extinfo'  => $data['extinfo'],
                        'ds_min'      => $data['min'],
                        'ds_max'      => $data['max'],
                        'ds_graph'    => $data['graph'],
                        'ds_negative' => $data['negative'],
                        'ds_warning'  => $data['warning'],
                        'ds_critical' => $data['critical'],
                        'ds_colour'   => $data['colour'],
                        'ds_sum'      => $data['sum'],
                        'ds_stack'    => $data['stack'],
                        'ds_line'     => $data['line'],
                    );
                    $ds_id  = dbInsert($insert, 'munin_plugins_ds');
                }//end if
            }//end foreach
        }
        else {
            echo "No ID!\n";
        }//end if
    }//end foreach
}//end if<|MERGE_RESOLUTION|>--- conflicted
+++ resolved
@@ -110,12 +110,9 @@
                 );
 
                 rrdtool_update($filename, $fields);
-<<<<<<< HEAD
 
                 $tags = array('plugin' => $plugin_type);
                 influx_update($device,'munin-plugins',$tags,$fields);
-=======
->>>>>>> 74ae9b7c
 
                 if (empty($ds_list[$ds_uniq])) {
                     $insert = array(
