--- conflicted
+++ resolved
@@ -1,24 +1,31 @@
 # Setting up RRDCached
 
 This document will explain how to setup RRDCached for LibreNMS.
+
+> If you are using rrdtool / rrdcached version 1.5 or above then this now supports creating rrd files over rrdcached. To 
+enable this set the following config:
+
+```php
+$config['rrdtool_version'] = 1.5;
+```
 
 ### RRDCached installation CentOS 6
 This example is based on a fresh LibreNMS install, on a minimimal CentOS 6 installation.
 In this example, we'll use the Repoforge repository.
 
-```php
+```ssh
 rpm -ivh http://pkgs.repoforge.org/rpmforge-release/rpmforge-release-0.5.3-1.el6.rf.x86_64.rpm
 vi /etc/yum.repos.d/rpmforge.repo
 ```
 - Enable the Extra repo
 
-```php
+```ssh
 yum update rrdtool
 vi /etc/yum.repos.d/rpmforge.repo 
 ```
 - Disable the [rpmforge] and [rpmforge-extras] repos again
 
-```php
+```ssh
 vi /etc/sysconfig/rrdcached
 
 # Settings for rrdcached
@@ -33,21 +40,8 @@
 service rrdcached start
 ```
 
-<<<<<<< HEAD
-Edit config.php to include:
+- Edit /opt/librenms/config.php to include:
 ```php
-$config['rrdcached']    = "unix:/var/run/rrdcached/rrdcached.sock";
-```
-
-> If you are using rrdtool / rrdcached version 1.5 or above then this now supports creating rrd files over rrdcached. To 
-enable this set the following config:
-
-```php
-$config['rrdtool_version'] = 1.5;
-```
-=======
-- Edit /opt/librenms/config.php to include:
-```ssh
 $config['rrdcached']    = "unix:/var/run/rrdcached/rrdcached.sock";
 ```
 ### RRDCached installation CentOS 7
@@ -115,5 +109,4 @@
 
 
 [1]: http://librenms.readthedocs.org/Installation/Installation-(RHEL-CentOS)/#add-localhost
-"Add localhost to LibreNMS"
->>>>>>> e11d596c
+"Add localhost to LibreNMS"