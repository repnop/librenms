<<<<<<< HEAD
/*global module:false*/
module.exports = function (grunt) {

	// Project configuration.
	grunt.initConfig({
		pkg: grunt.file.readJSON('package.json'),
		meta: {
			banner: '/*! <%= pkg.title || pkg.name %> - v<%= pkg.version %> - ' +
			'<%= grunt.template.today("yyyy-mm-dd") %>\n' +
			'<%= pkg.homepage ? "* " + pkg.homepage : "" %>\n' +
			'* Copyright (c) <%= grunt.template.today("yyyy") %> <%= pkg.author.name %>;' +
			' Licensed <%= _.pluck(pkg.licenses, "type").join(", ") %> */\n\n',

			minibanner: '/*! <%= pkg.title || pkg.name %> - v<%= pkg.version %> - ' +
			'<%= grunt.template.today("yyyy-mm-dd") %> - ' +
			'<%= pkg.homepage ? "* " + pkg.homepage + " - " : "" %>' +
			'Copyright (c) <%= grunt.template.today("yyyy") %> <%= pkg.author.name %>;' +
			' Licensed <%= _.pluck(pkg.licenses, "type").join(", ") %> */ '
		},
		concat: {
			options: {
				stripBanners: true,
				banner: '<%= meta.banner %>'
			},
			dist_js: {
				src: ['src/jquery.coords.js', 'src/jquery.collision.js', 'src/utils.js', 'src/jquery.draggable.js', 'src/jquery.<%= pkg.name %>.js'],
				dest: 'dist/jquery.<%= pkg.name %>.js'
			},

			dist_extras_js: {
				src: ['src/jquery.coords.js', 'src/jquery.collision.js', 'src/utils.js', 'src/jquery.draggable.js', 'src/jquery.<%= pkg.name %>.js', 'src/jquery.<%= pkg.name %>.extras.js'],
				dest: 'dist/jquery.<%= pkg.name %>.with-extras.js'
			},

			dist_css: {
				src: ['src/jquery.<%= pkg.name %>.css'],
				dest: 'dist/jquery.<%= pkg.name %>.css'
			}
		},
		uglify: {
			options: {
				banner: '<%= meta.minibanner %>'
			},
			dist: {
				files: {
					'dist/jquery.<%= pkg.name %>.min.js': ['<%= concat.dist_js.dest %>']
				}
			},

			dist_extras: {
				files: {
					'dist/jquery.<%= pkg.name %>.with-extras.min.js': ['<%= concat.dist_extras_js.dest %>']
				}
			}
		},
		cssmin: {
			compress: {
				options: {
					keepSpecialComments: 0,
					banner: '<%= meta.minibanner %>'
				},
				files: {
					"dist/jquery.<%= pkg.name %>.min.css": ["dist/jquery.<%= pkg.name %>.css"]
				}
			}
		},
		jshint: {
			options: {
				verbose: true,
				reporter: require('jshint-stylish'),
				jshintrc: '.jshintrc'
			},
		files: ['GruntFile.js', 'src/**/*.js','sample/**/*.js', 'test/**/*.js']
		},
		yuidoc: {
			compile: {
				"name": 'gridster.js',
				"description": 'gridster.js, a drag-and-drop multi-column jQuery grid plugin',
				"version": 'v<%= pkg.version %>',
				"url": 'http://gridster.net/',
				"logo": 'https://ducksboard.com/static/images/svg/logo-ducksboard-black-small.svg',
				options: {
					paths: "src/",
					outdir: "gh-pages/docs/"
				}
			}
		},
		copy: {
			dist: {
				files: [{
					expand: true,
					dest: 'gh-pages/',
					src: ['dist/*', 'demos/**']
				}]
			}
		},
		'gh-pages': {
			target: {
				options: {
					message: 'update docs for changes from v<%= pkg.version %> ',
					base: 'gh-pages',
					add: true,
					push: false
				},
				src: '**'
			}
		},
		bump: {
			options: {
				files: ['package.json', 'bower.json'],
				updateConfigs: ['pkg'],
				commit: true,
				commitMessage: 'Release v%VERSION%',
				commitFiles: ['package.json', 'bower.json', 'CHANGELOG.md', 'dist/'], // '-a' for all files
				createTag: true,
				tagName: 'v%VERSION%',
				tagMessage: 'Version %VERSION%',
				push: false,
				pushTo: 'origin',
				gitDescribeOptions: '--tags --always --abbrev=1 --dirty=-d' // options to use with '$ git describe'
			}
		},
		clean: {
			dist: ['.grunt','gh-pages', 'dist']
		},
		changelog: {
			options: {
				dest: 'CHANGELOG.md'
			}
		},
		watch: {
			files: ['libs/*.js', 'src/*.js', 'src/*.css', 'Gruntfile.js'],
			tasks: ['concat', 'uglify', 'cssmin']
		}
	});

	grunt.loadNpmTasks('grunt-contrib-clean');
	grunt.loadNpmTasks('grunt-contrib-copy');
	grunt.loadNpmTasks('grunt-contrib-watch');
	grunt.loadNpmTasks('grunt-contrib-jshint');
	grunt.loadNpmTasks('grunt-contrib-concat');
	grunt.loadNpmTasks('grunt-contrib-uglify');
	grunt.loadNpmTasks('grunt-contrib-cssmin');
	grunt.loadNpmTasks('grunt-contrib-yuidoc');
	grunt.loadNpmTasks('grunt-bump');
	grunt.loadNpmTasks('grunt-conventional-changelog');
	grunt.loadNpmTasks('grunt-gh-pages');

	// Default task.
	grunt.registerTask('default', ['jshint', 'concat', 'uglify', 'cssmin']);
	grunt.registerTask('build', ['default']);
	grunt.registerTask('docs', ['clean', 'build', 'yuidoc', 'copy:dist', 'gh-pages']);

	grunt.registerTask('release:patch', ['build', 'bump-only:patch', 'build', 'docs', 'changelog']);
	grunt.registerTask('release:minor', ['build', 'bump-only:minor', 'build', 'docs', 'changelog']);
	grunt.registerTask('release:major', ['build', 'bump-only:major', 'build', 'docs', 'changelog']);
	grunt.registerTask('release:git', ['build', 'bump-only:git', 'build', 'docs', 'changelog', 'bump-commit']);
	grunt.registerTask('release:commit', ['bump-commit']);
=======
// global module:false
module.exports = function(grunt) {

    'use strict';

    // Project configuration.
    grunt.initConfig({
        pkg: grunt.file.readJSON('package.json'),

        meta: {
          banner: '/*! <%= pkg.title || pkg.name %> - v<%= pkg.version %> - ' +
                  '<%= grunt.template.today("yyyy-mm-dd") %>\n' +
                  '<%= pkg.homepage ? "* " + pkg.homepage : "" %>\n' +
                  '* Copyright (c) <%= grunt.template.today("yyyy") %> <%= pkg.author.name %>;' +
                  ' Licensed <%= _.pluck(pkg.licenses, "type").join(", ") %> */\n\n',

          minibanner: '/*! <%= pkg.title || pkg.name %> - v<%= pkg.version %> - ' +
                      '<%= grunt.template.today("yyyy-mm-dd") %> - ' +
                      '<%= pkg.homepage ? "* " + pkg.homepage + " - " : "" %>' +
                      'Copyright (c) <%= grunt.template.today("yyyy") %> <%= pkg.author.name %>;' +
                      ' Licensed <%= _.pluck(pkg.licenses, "type").join(", ") %> */ '
        },

        concat: {
            options: {
                stripBanners: true,
                banner: '<%= meta.banner %>'
            },
            dist_js: {
                src: ['src/jquery.coords.js', 'src/jquery.collision.js', 'src/utils.js',
                      'src/jquery.draggable.js', 'src/jquery.<%= pkg.name %>.js'],
                dest: 'dist/jquery.<%= pkg.name %>.js'
            },
            dist_extras_js: {
                src: ['src/jquery.coords.js', 'src/jquery.collision.js', 'src/utils.js',
                      'src/jquery.draggable.js', 'src/jquery.<%= pkg.name %>.js',
                      'src/jquery.<%= pkg.name %>.extras.js'],
                dest: 'dist/jquery.<%= pkg.name %>.with-extras.js'
            },
            dist_css: {
                src: ['src/jquery.<%= pkg.name %>.css'],
                dest: 'dist/jquery.<%= pkg.name %>.css'
            },
            dist_demo_js: {
                src: ['src/jquery.coords.js', 'src/jquery.collision.js',
                      'src/utils.js', 'src/jquery.draggable.js',
                      'src/jquery.<%= pkg.name %>.js'],
                dest: 'gh-pages/dist/jquery.<%= pkg.name %>.js'
            },
            dist_extras_demo_js: {
                src: ['src/jquery.coords.js', 'src/jquery.collision.js',
                      'src/utils.js', 'src/jquery.draggable.js',
                      'src/jquery.<%= pkg.name %>.js',
                      'src/jquery.<%= pkg.name %>.extras.js'],
                dest: 'gh-pages/dist/jquery.<%= pkg.name %>.with-extras.js'
            },
            dist_demo_css: {
                src: ['src/jquery.<%= pkg.name %>.css'],
                dest: 'gh-pages/dist/jquery.<%= pkg.name %>.css'
            }
        },

        uglify: {
            options: {
                banner: '<%= meta.minibanner %>'
            },
            dist: {
                files: {
                    'dist/jquery.<%= pkg.name %>.min.js': ['<%= concat.dist_js.dest %>']
                }
            },
            dist_extras: {
                files: {
                    'dist/jquery.<%= pkg.name %>.with-extras.min.js': [
                        '<%= concat.dist_extras_js.dest %>'
                    ]
                }
            },
            dist_demo: {
                files: {
                    'gh-pages/dist/jquery.<%= pkg.name %>.min.js': [
                        '<%= concat.dist_js.dest %>'
                    ],
                }
            },
            dist_extras_demo: {
                files: {
                    'gh-pages/dist/jquery.<%= pkg.name %>.with-extras.min.js': [
                        '<%= concat.dist_extras_js.dest %>'
                    ]
                }
            }
        },
        cssmin: {
            compress: {
                options: {
                    keepSpecialComments: 0,
                    banner: '<%= meta.minibanner %>'
                },
                files: {
                    'dist/jquery.<%= pkg.name %>.min.css': [
                        'dist/jquery.<%= pkg.name %>.css'
                    ],
                    'gh-pages/dist/jquery.<%= pkg.name %>.min.css': [
                        'dist/jquery.<%= pkg.name %>.css'
                    ]
                }
            }
        },

        jshint: {
            files: ['Gruntfile.js', 'src/**.js'],
            options: {
                jshintrc: true,
                reporter: require('jshint-stylish')
            }
        },

        yuidoc: {
            compile: {
                name: 'gridster.js',
                description: 'gridster.js, a drag-and-drop multi-column jQuery grid plugin',
                version: '0.1.0',
                url: 'http://gridster.net/',
                logo: 'https://ducksboard.com/static/images/svg/logo-ducksboard-black-small.svg',
                options: {
                    paths: 'src/',
                    outdir: 'gh-pages/docs/'
                }
            }
        },

        bump: {
            options: {
                files: ['package.json'],
                updateConfigs: ['pkg'],
                commit: true,
                commitMessage: 'Release v%VERSION%',
                commitFiles: ['package.json', 'CHANGELOG.md', 'dist/'], // '-a' for all files
                createTag: true,
                tagName: 'v%VERSION%',
                tagMessage: 'Version %VERSION%',
                push: false,
                pushTo: 'origin',
                // options to use with '$ git describe'
                gitDescribeOptions: '--tags --always --abbrev=1 --dirty=-d'
            }
        },

        changelog: {
            options: {
                dest: 'CHANGELOG.md'
            }
        },

        watch: {
            files: ['libs/*.js', 'src/*.js', 'src/*.css', 'Gruntfile.js'],
            tasks: ['concat', 'uglify', 'cssmin']
        },

        karma: {
            gridster: {
                configFile: 'test/karma.conf.js'
            }
        }
    });


    grunt.loadNpmTasks('grunt-contrib-watch');
    grunt.loadNpmTasks('grunt-contrib-jshint');
    grunt.loadNpmTasks('grunt-contrib-concat');
    grunt.loadNpmTasks('grunt-contrib-uglify');
    grunt.loadNpmTasks('grunt-contrib-cssmin');
    grunt.loadNpmTasks('grunt-contrib-yuidoc');
    grunt.loadNpmTasks('grunt-bump');
    grunt.loadNpmTasks('grunt-conventional-changelog');
    grunt.loadNpmTasks('grunt-karma');

    // Default task.
    grunt.registerTask('default', ['jshint', 'concat', 'uglify', 'cssmin']);
    grunt.registerTask('build', ['default']);
    grunt.registerTask('docs', ['yuidoc']);
    grunt.registerTask('test', ['karma']);

    grunt.registerTask('release', [
        'build', 'bump-only:patch', 'build', 'docs', 'changelog']);
    grunt.registerTask('release:minor', [
        'build', 'bump-only:minor', 'build', 'docs', 'changelog']);
    grunt.registerTask('release:major', [
        'build', 'bump-only:major', 'build', 'docs', 'changelog']);
    grunt.registerTask('release:git', [
        'build', 'bump-only:git', 'build', 'docs', 'changelog', 'bump-commit']);
    grunt.registerTask('release:commit', [
        'bump-commit']);
>>>>>>> 9863656b

};<|MERGE_RESOLUTION|>--- conflicted
+++ resolved
@@ -1,7 +1,7 @@
-<<<<<<< HEAD
 /*global module:false*/
-module.exports = function (grunt) {
+module.exports = function(grunt) {
 
+    'use strict';
 	// Project configuration.
 	grunt.initConfig({
 		pkg: grunt.file.readJSON('package.json'),
@@ -61,7 +61,7 @@
 					banner: '<%= meta.minibanner %>'
 				},
 				files: {
-					"dist/jquery.<%= pkg.name %>.min.css": ["dist/jquery.<%= pkg.name %>.css"]
+					'dist/jquery.<%= pkg.name %>.min.css': ['dist/jquery.<%= pkg.name %>.css']
 				}
 			}
 		},
@@ -75,14 +75,14 @@
 		},
 		yuidoc: {
 			compile: {
-				"name": 'gridster.js',
-				"description": 'gridster.js, a drag-and-drop multi-column jQuery grid plugin',
-				"version": 'v<%= pkg.version %>',
-				"url": 'http://gridster.net/',
-				"logo": 'https://ducksboard.com/static/images/svg/logo-ducksboard-black-small.svg',
+				'name': 'gridster.js',
+				'description': 'gridster.js, a drag-and-drop multi-column jQuery grid plugin',
+				'version': 'v<%= pkg.version %>',
+				'url': 'http://gridster.net/',
+				'logo': 'https://ducksboard.com/static/images/svg/logo-ducksboard-black-small.svg',
 				options: {
-					paths: "src/",
-					outdir: "gh-pages/docs/"
+					paths: 'src/',
+					outdir: 'gh-pages/docs/'
 				}
 			}
 		},
@@ -157,201 +157,5 @@
 	grunt.registerTask('release:major', ['build', 'bump-only:major', 'build', 'docs', 'changelog']);
 	grunt.registerTask('release:git', ['build', 'bump-only:git', 'build', 'docs', 'changelog', 'bump-commit']);
 	grunt.registerTask('release:commit', ['bump-commit']);
-=======
-// global module:false
-module.exports = function(grunt) {
-
-    'use strict';
-
-    // Project configuration.
-    grunt.initConfig({
-        pkg: grunt.file.readJSON('package.json'),
-
-        meta: {
-          banner: '/*! <%= pkg.title || pkg.name %> - v<%= pkg.version %> - ' +
-                  '<%= grunt.template.today("yyyy-mm-dd") %>\n' +
-                  '<%= pkg.homepage ? "* " + pkg.homepage : "" %>\n' +
-                  '* Copyright (c) <%= grunt.template.today("yyyy") %> <%= pkg.author.name %>;' +
-                  ' Licensed <%= _.pluck(pkg.licenses, "type").join(", ") %> */\n\n',
-
-          minibanner: '/*! <%= pkg.title || pkg.name %> - v<%= pkg.version %> - ' +
-                      '<%= grunt.template.today("yyyy-mm-dd") %> - ' +
-                      '<%= pkg.homepage ? "* " + pkg.homepage + " - " : "" %>' +
-                      'Copyright (c) <%= grunt.template.today("yyyy") %> <%= pkg.author.name %>;' +
-                      ' Licensed <%= _.pluck(pkg.licenses, "type").join(", ") %> */ '
-        },
-
-        concat: {
-            options: {
-                stripBanners: true,
-                banner: '<%= meta.banner %>'
-            },
-            dist_js: {
-                src: ['src/jquery.coords.js', 'src/jquery.collision.js', 'src/utils.js',
-                      'src/jquery.draggable.js', 'src/jquery.<%= pkg.name %>.js'],
-                dest: 'dist/jquery.<%= pkg.name %>.js'
-            },
-            dist_extras_js: {
-                src: ['src/jquery.coords.js', 'src/jquery.collision.js', 'src/utils.js',
-                      'src/jquery.draggable.js', 'src/jquery.<%= pkg.name %>.js',
-                      'src/jquery.<%= pkg.name %>.extras.js'],
-                dest: 'dist/jquery.<%= pkg.name %>.with-extras.js'
-            },
-            dist_css: {
-                src: ['src/jquery.<%= pkg.name %>.css'],
-                dest: 'dist/jquery.<%= pkg.name %>.css'
-            },
-            dist_demo_js: {
-                src: ['src/jquery.coords.js', 'src/jquery.collision.js',
-                      'src/utils.js', 'src/jquery.draggable.js',
-                      'src/jquery.<%= pkg.name %>.js'],
-                dest: 'gh-pages/dist/jquery.<%= pkg.name %>.js'
-            },
-            dist_extras_demo_js: {
-                src: ['src/jquery.coords.js', 'src/jquery.collision.js',
-                      'src/utils.js', 'src/jquery.draggable.js',
-                      'src/jquery.<%= pkg.name %>.js',
-                      'src/jquery.<%= pkg.name %>.extras.js'],
-                dest: 'gh-pages/dist/jquery.<%= pkg.name %>.with-extras.js'
-            },
-            dist_demo_css: {
-                src: ['src/jquery.<%= pkg.name %>.css'],
-                dest: 'gh-pages/dist/jquery.<%= pkg.name %>.css'
-            }
-        },
-
-        uglify: {
-            options: {
-                banner: '<%= meta.minibanner %>'
-            },
-            dist: {
-                files: {
-                    'dist/jquery.<%= pkg.name %>.min.js': ['<%= concat.dist_js.dest %>']
-                }
-            },
-            dist_extras: {
-                files: {
-                    'dist/jquery.<%= pkg.name %>.with-extras.min.js': [
-                        '<%= concat.dist_extras_js.dest %>'
-                    ]
-                }
-            },
-            dist_demo: {
-                files: {
-                    'gh-pages/dist/jquery.<%= pkg.name %>.min.js': [
-                        '<%= concat.dist_js.dest %>'
-                    ],
-                }
-            },
-            dist_extras_demo: {
-                files: {
-                    'gh-pages/dist/jquery.<%= pkg.name %>.with-extras.min.js': [
-                        '<%= concat.dist_extras_js.dest %>'
-                    ]
-                }
-            }
-        },
-        cssmin: {
-            compress: {
-                options: {
-                    keepSpecialComments: 0,
-                    banner: '<%= meta.minibanner %>'
-                },
-                files: {
-                    'dist/jquery.<%= pkg.name %>.min.css': [
-                        'dist/jquery.<%= pkg.name %>.css'
-                    ],
-                    'gh-pages/dist/jquery.<%= pkg.name %>.min.css': [
-                        'dist/jquery.<%= pkg.name %>.css'
-                    ]
-                }
-            }
-        },
-
-        jshint: {
-            files: ['Gruntfile.js', 'src/**.js'],
-            options: {
-                jshintrc: true,
-                reporter: require('jshint-stylish')
-            }
-        },
-
-        yuidoc: {
-            compile: {
-                name: 'gridster.js',
-                description: 'gridster.js, a drag-and-drop multi-column jQuery grid plugin',
-                version: '0.1.0',
-                url: 'http://gridster.net/',
-                logo: 'https://ducksboard.com/static/images/svg/logo-ducksboard-black-small.svg',
-                options: {
-                    paths: 'src/',
-                    outdir: 'gh-pages/docs/'
-                }
-            }
-        },
-
-        bump: {
-            options: {
-                files: ['package.json'],
-                updateConfigs: ['pkg'],
-                commit: true,
-                commitMessage: 'Release v%VERSION%',
-                commitFiles: ['package.json', 'CHANGELOG.md', 'dist/'], // '-a' for all files
-                createTag: true,
-                tagName: 'v%VERSION%',
-                tagMessage: 'Version %VERSION%',
-                push: false,
-                pushTo: 'origin',
-                // options to use with '$ git describe'
-                gitDescribeOptions: '--tags --always --abbrev=1 --dirty=-d'
-            }
-        },
-
-        changelog: {
-            options: {
-                dest: 'CHANGELOG.md'
-            }
-        },
-
-        watch: {
-            files: ['libs/*.js', 'src/*.js', 'src/*.css', 'Gruntfile.js'],
-            tasks: ['concat', 'uglify', 'cssmin']
-        },
-
-        karma: {
-            gridster: {
-                configFile: 'test/karma.conf.js'
-            }
-        }
-    });
-
-
-    grunt.loadNpmTasks('grunt-contrib-watch');
-    grunt.loadNpmTasks('grunt-contrib-jshint');
-    grunt.loadNpmTasks('grunt-contrib-concat');
-    grunt.loadNpmTasks('grunt-contrib-uglify');
-    grunt.loadNpmTasks('grunt-contrib-cssmin');
-    grunt.loadNpmTasks('grunt-contrib-yuidoc');
-    grunt.loadNpmTasks('grunt-bump');
-    grunt.loadNpmTasks('grunt-conventional-changelog');
-    grunt.loadNpmTasks('grunt-karma');
-
-    // Default task.
-    grunt.registerTask('default', ['jshint', 'concat', 'uglify', 'cssmin']);
-    grunt.registerTask('build', ['default']);
-    grunt.registerTask('docs', ['yuidoc']);
-    grunt.registerTask('test', ['karma']);
-
-    grunt.registerTask('release', [
-        'build', 'bump-only:patch', 'build', 'docs', 'changelog']);
-    grunt.registerTask('release:minor', [
-        'build', 'bump-only:minor', 'build', 'docs', 'changelog']);
-    grunt.registerTask('release:major', [
-        'build', 'bump-only:major', 'build', 'docs', 'changelog']);
-    grunt.registerTask('release:git', [
-        'build', 'bump-only:git', 'build', 'docs', 'changelog', 'bump-commit']);
-    grunt.registerTask('release:commit', [
-        'bump-commit']);
->>>>>>> 9863656b
 
 };